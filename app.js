--- conflicted
+++ resolved
@@ -1,8 +1,5 @@
-<<<<<<< HEAD
 import { createRenderQueue, createRequestCache } from './utils/browser-cache.js';
-=======
 import { enrichError, getFriendlyErrorMessage } from './utils/frontend-errors.js';
->>>>>>> ca667792
 
 // Minimal frontend logic to fetch from Netlify functions and render the UI
 // Uses the existing _redirects mapping: `/api/* -> /.netlify/functions/:splat`
@@ -65,24 +62,42 @@
     const cached = tiingoRequestCache.get(key);
     if (cached) {
       if (!silent) showLoading(false);
+      // Mirror "main" branch behavior: surface friendly warnings on cached hits too
+      if (!silent && cached?.meta?.reason === 'exception') {
+        const friendlyWarning = getFriendlyErrorMessage({
+          context: 'tiingo',
+          message: cached?.warning || cached?.meta?.message || '',
+          detail: cached?.meta?.message || '',
+          fallback: 'Live market data is temporarily unavailable. Displaying sample data.',
+        });
+        showError(friendlyWarning);
+      } else if (!silent) {
+        showError('');
+      }
       return cached;
     }
   }
   if (!silent) showLoading(true);
   const ttl = cacheTtl ?? defaultTiingoCacheTtl(params);
   try {
-<<<<<<< HEAD
     const loader = async () => {
       const resp = await fetch(url, { headers: { accept: 'application/json' } });
       const data = await resp.json().catch(() => ({}));
-      if (!resp.ok) throw new Error(data?.warning || data?.error || resp.statusText);
+      if (!resp.ok) {
+        const error = new Error(data?.warning || data?.error || resp.statusText || 'Tiingo request failed.');
+        error.status = resp.status;
+        error.response = data;
+        throw error;
+      }
       if (data?.warning) console.warn('tiingo warning:', data.warning);
+      const responseMeta = data?.meta && typeof data.meta === 'object' ? { ...data.meta } : {};
       const meta = {
-        source: resp.headers.get('x-tiingo-source') || data?.meta?.source || '',
-        fallback: resp.headers.get('x-tiingo-fallback') || data?.meta?.fallback || '',
+        ...responseMeta,
+        source: resp.headers.get('x-tiingo-source') || responseMeta.source || '',
+        fallback: resp.headers.get('x-tiingo-fallback') || responseMeta.fallback || '',
         tokenPreview: resp.headers.get('x-tiingo-token-preview') || '',
         chosenKey: resp.headers.get('x-tiingo-chosen-key') || '',
-        kind: data?.meta?.kind || params?.kind || '',
+        kind: params?.kind || responseMeta.kind || '',
       };
       return {
         body: data,
@@ -92,39 +107,15 @@
         meta,
       };
     };
-    return await tiingoRequestCache.resolve(key, loader, ttl);
-=======
-    const resp = await fetch(url, { headers: { accept: 'application/json' } });
-    const data = await resp.json().catch(() => ({}));
-    if (!resp.ok) {
-      const error = new Error(data?.warning || data?.error || resp.statusText || 'Tiingo request failed.');
-      error.status = resp.status;
-      error.response = data;
-      throw error;
-    }
-    if (data?.warning) console.warn('tiingo warning:', data.warning);
-    const responseMeta = data?.meta && typeof data.meta === 'object' ? { ...data.meta } : {};
-    const meta = {
-      ...responseMeta,
-      source: resp.headers.get('x-tiingo-source') || responseMeta.source || '',
-      fallback: resp.headers.get('x-tiingo-fallback') || responseMeta.fallback || '',
-      tokenPreview: resp.headers.get('x-tiingo-token-preview') || '',
-      chosenKey: resp.headers.get('x-tiingo-chosen-key') || '',
-      kind: params?.kind || responseMeta.kind || '',
-    };
-    const payload = {
-      body: data,
-      data: data?.data,
-      symbol: data?.symbol || params?.symbol || '',
-      warning: data?.warning || '',
-      meta,
-    };
+
+    const payload = await tiingoRequestCache.resolve(key, loader, ttl);
+
     if (!silent) {
-      if (meta?.reason === 'exception') {
+      if (payload?.meta?.reason === 'exception') {
         const friendlyWarning = getFriendlyErrorMessage({
           context: 'tiingo',
-          message: data?.warning || meta?.message || '',
-          detail: meta?.message || '',
+          message: payload?.warning || payload?.meta?.message || '',
+          detail: payload?.meta?.message || '',
           fallback: 'Live market data is temporarily unavailable. Displaying sample data.',
         });
         showError(friendlyWarning);
@@ -132,8 +123,8 @@
         showError('');
       }
     }
+
     return payload;
->>>>>>> ca667792
   } catch (err) {
     const enhanced = enrichError(err, {
       context: 'tiingo',
@@ -144,12 +135,9 @@
     } else {
       console.warn('Tiingo request failed', enhanced);
     }
-<<<<<<< HEAD
+    // ensure bad entries aren’t retained
     tiingoRequestCache.delete(key);
-    throw err;
-=======
     throw enhanced;
->>>>>>> ca667792
   } finally {
     if (!silent) showLoading(false);
   }
@@ -990,6 +978,7 @@
     priceChart.destroy();
     priceChart = null;
   }
+  // eslint-disable-next-line no-undef
   priceChart = new Chart(ctx, {
     type: 'line',
     data: {
