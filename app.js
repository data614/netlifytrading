--- conflicted
+++ resolved
@@ -1,899 +1,484 @@
-/* ========================================================================
-   Trading Desk UI — Full App
-   - Uses Netlify Functions: /api/tiingo, /api/search, /api/hello
-   - Tiingo data handled server-side; no client secrets here.
-   - Chart.js line chart with SMA(20); y-axis begins at zero.
-   ======================================================================== */
-
-/* -------------------------- Utilities & State -------------------------- */
-const $id = (id) => document.getElementById(id);
-const loadingEl = $id('loading');
-const LOADING_DELAY_MS = 150;
-let loadingCounter = 0;
-let loadingTimer = null;
-// remove refresh animation overlay for smoother UX
-const showLoading = (show) => {
-  if (!loadingEl) return;
-  const shouldShow = Boolean(show);
-
-  if (shouldShow) {
-    loadingCounter += 1;
-    if (loadingCounter === 1) {
-      if (loadingTimer) clearTimeout(loadingTimer);
-      loadingTimer = setTimeout(() => {
-        loadingEl.style.display = 'flex';
-        loadingTimer = null;
-      }, LOADING_DELAY_MS);
-    }
-    return;
-  }
-
-  if (loadingCounter > 0) loadingCounter -= 1;
-  if (loadingCounter === 0) {
-    if (loadingTimer) {
-      clearTimeout(loadingTimer);
-      loadingTimer = null;
-    }
-    loadingEl.style.display = 'none';
-  }
-};
-const showError = (msg) => {
-  const box = $id('error');
-  box.textContent = msg;
-  box.style.display = 'block';
-  setTimeout(() => (box.style.display = 'none'), 6000);
-};
-const fmtMoney = (n) => (n == null || Number.isNaN(+n) ? '—' : '$' + Number(n).toFixed(2));
-const fmtNum = (n) => (n == null || Number.isNaN(+n) ? '—' : Number(n).toLocaleString());
-const fmtVol = (v) => {
-  const n = Number(v || 0);
-  if (n >= 1e9) return (n / 1e9).toFixed(2) + 'B';
-  if (n >= 1e6) return (n / 1e6).toFixed(2) + 'M';
-  if (n >= 1e3) return (n / 1e3).toFixed(2) + 'K';
-  return String(n);
-};
-const toNumber = (value) => {
-  if (value == null || value === '') return null;
-  const num = Number(value);
-  return Number.isFinite(num) ? num : null;
-};
-const joinParam = (value) => {
-  if (Array.isArray(value)) {
-    return value
-      .map((item) => (item == null ? '' : String(item).trim()))
-      .join(',');
-  }
-  return value || '';
-};
-const loadTiingoQuotes = ({ symbols, exchanges, kind }) =>
-  fx('tiingo', {
-    symbol: joinParam(symbols),
-    exchange: joinParam(exchanges),
-    kind,
+// netlify/functions/tiingo.js
+const corsHeaders = { 'access-control-allow-origin': process.env.ALLOWED_ORIGIN || '*' };
+const API_BASE = 'https://api.tiingo.com/';
+
+const DAY_MS = 24 * 60 * 60 * 1000;
+const INTRADAY_STEP_MS = 5 * 60 * 1000;
+
+/* ----------------------------- MIC Helpers ---------------------------- */
+const MIC_ALIASES = {
+  NASDAQ: 'XNAS', NAS: 'XNAS', NASD: 'XNAS',
+  NYSE: 'XNYS', ARCA: 'ARCX', BATS: 'BATS', IEX: 'IEXG',
+  AMEX: 'XASE', ASE: 'XASE',
+  ASX: 'XASX', LSE: 'XLON', LON: 'XLON', LONDON: 'XLON',
+  HKEX: 'XHKG', HK: 'XHKG', HKG: 'XHKG',
+  TSE: 'XTSE', TSX: 'XTSE', TSXV: 'XTSX', VENTURE: 'XTSX',
+  JPX: 'XTKS', TYO: 'XTKS',
+  SGX: 'XSES', SI: 'XSES',
+  NSE: 'XNSE', BSE: 'XBOM',
+  FRA: 'XFRA', FWB: 'XFRA', XETRA: 'XETR', ETR: 'XETR',
+  SWX: 'XSWX', SIX: 'XSWX',
+  AMS: 'XAMS', BRU: 'XBRU', BRUX: 'XBRU',
+  MAD: 'XMAD', PAR: 'XPAR', MIL: 'XMIL',
+  BMV: 'XMEX', MEX: 'XMEX', MEXI: 'XMEX',
+  SAO: 'BVMF', B3: 'BVMF',
+  JSE: 'XJSE',
+  KRX: 'XKRX', KRXKOSPI: 'XKRX', KOSPI: 'XKRX', KOSDAQ: 'XKOS',
+  SHG: 'XSHG', SHSZ: 'XSHG', SHE: 'XSHE', SZSE: 'XSHE',
+  NZX: 'XNZE',
+  OSE: 'XOSL', OSL: 'XOSL',
+  CSE: 'XCSE', CPHEX: 'XCSE',
+  STO: 'XSTO', HEL: 'XHEL',
+  IDX: 'XIDX', JKSE: 'XIDX',
+  KLSE: 'XKLS', BKK: 'XBKK',
+};
+
+const SUFFIX_TO_MIC = {
+  AX: 'XASX', AU: 'XASX', ASX: 'XASX',
+  L: 'XLON', LN: 'XLON', LSE: 'XLON',
+  HK: 'XHKG', HKG: 'XHKG', HKEX: 'XHKG',
+  TO: 'XTSE', TSX: 'XTSE', V: 'XTSX', VX: 'XTSX',
+  T: 'XTKS', JP: 'XTKS',
+  KS: 'XKRX', KQ: 'XKOS',
+  SS: 'XSHG', SZ: 'XSHE',
+  SW: 'XSWX', SI: 'XSES', SG: 'XSES',
+  PA: 'XPAR', DE: 'XETR', F: 'XFRA', MI: 'XMIL',
+  BR: 'BVMF', SA: 'BVMF', MX: 'XMEX', MEX: 'XMEX',
+  OL: 'XOSL', CO: 'XCSE', ST: 'XSTO', HE: 'XHEL',
+  BK: 'XBKK', NZ: 'XNZE', TW: 'XTAI', TWSE: 'XTAI', TA: 'XTAI',
+  KL: 'XKLS', JK: 'XIDX',
+};
+
+const MIC_TO_TIINGO_PREFIX = {
+  XNAS: '', XNYS: '', XASE: '', ARCX: '', BATS: '', IEXG: '',
+  XASX: 'ASX', XTSE: 'TSX', XTSX: 'TSXV', XLON: 'LSE', XHKG: 'HKEX',
+  XTKS: 'TSE', XSES: 'SGX', XNSE: 'NSE', XBOM: 'BSE',
+  XFRA: 'FRA', XETR: 'XETRA', XSWX: 'SWX', XAMS: 'AMS', XBRU: 'BRU',
+  XMAD: 'MAD', XPAR: 'PAR', XMIL: 'MIL', XMEX: 'MEX', BVMF: 'BVMF',
+  XJSE: 'JSE', XKRX: 'KRX', XKOS: 'KOSDAQ', XSHG: 'SHG', XSHE: 'SHE',
+  XNZE: 'NZX', XOSL: 'OSL', XCSE: 'CPH', XSTO: 'STO', XHEL: 'HEL',
+  XIDX: 'IDX', XKLS: 'KLSE', XBKK: 'SET', XTAI: 'TWSE',
+};
+
+const parseList = (v) => (v || '').split(',').map(s => s.trim()).filter(Boolean);
+const normalizeMic = (v) => {
+  const up = (v || '').toUpperCase();
+  if (!up) return '';
+  if (MIC_ALIASES[up]) return MIC_ALIASES[up];
+  if (up.startsWith('X') && up.length >= 3) return up;
+  return '';
+};
+const micFromSuffix = (suffix) => SUFFIX_TO_MIC[(suffix || '').toUpperCase()] || '';
+const tiingoPrefixForMic = (mic) => {
+  if (!mic) return '';
+  if (Object.prototype.hasOwnProperty.call(MIC_TO_TIINGO_PREFIX, mic)) return MIC_TO_TIINGO_PREFIX[mic];
+  if (mic.startsWith('X') && mic.length > 1) return mic.slice(1);
+  return mic;
+};
+const buildTiingoTicker = (symbol, mic) => {
+  const upSymbol = (symbol || '').toUpperCase();
+  if (!upSymbol) return '';
+  if (upSymbol.includes(':')) return upSymbol; // already prefixed
+  const prefix = tiingoPrefixForMic(mic);
+  return prefix ? `${prefix}:${upSymbol}` : upSymbol;
+};
+
+function resolveSymbolRequests(symbolParam, exchangeParam) {
+  const rawSymbols = parseList(symbolParam);
+  const exchangeTokens = parseList(exchangeParam);
+  const uniqueEx = Array.from(new Set(exchangeTokens.filter(Boolean).map(s => s.toUpperCase())));
+  const defaults = rawSymbols.length ? rawSymbols : ['AAPL'];
+  const requests = [];
+
+  defaults.forEach((raw, idx) => {
+    const upper = (raw || '').trim().toUpperCase();
+    if (!upper) return;
+
+    let baseSymbol = upper;
+    let mic = '';
+
+    // "XLON:VOD" style
+    const colonIdx = upper.indexOf(':');
+    if (colonIdx > 0) {
+      const prefix = upper.slice(0, colonIdx);
+      const rest = upper.slice(colonIdx + 1);
+      const inferred = normalizeMic(prefix);
+      if (inferred) mic = inferred;
+      baseSymbol = rest;
+    }
+
+    // "BHP.AX" style
+    const dotMatch = baseSymbol.match(/^([A-Z0-9\-]+)\.([A-Z]{1,5})$/);
+    if (dotMatch) {
+      const suffixMic = micFromSuffix(dotMatch[2]);
+      if (suffixMic) {
+        mic = mic || suffixMic;
+        baseSymbol = dotMatch[1];
+      }
+    }
+
+    const direct = exchangeTokens[idx] || '';
+    const directMic = normalizeMic(direct);
+    if (!mic && directMic) mic = directMic;
+
+    if (!mic && uniqueEx.length === 1) {
+      const fb = normalizeMic(uniqueEx[0]);
+      if (fb) mic = fb;
+    }
+
+    const ticker = buildTiingoTicker(baseSymbol, mic);
+    const symbol = baseSymbol.toUpperCase();
+    const key = `${symbol}::${mic || 'US'}`;
+    const aliasKeys = Array.from(new Set([ticker, symbol, upper, baseSymbol]
+      .map(v => (v || '').toUpperCase()).filter(Boolean)));
+
+    requests.push({ symbol, mic, ticker, key, aliasKeys });
   });
-const computeQuoteDeltas = (quote = {}) => {
-  const priceValue = toNumber(quote.close ?? quote.last ?? quote.price);
-  const previousClose = toNumber(quote.previousClose ?? quote.prevClose);
-  const open = toNumber(quote.open ?? quote.openPrice);
-  const reference =
-    previousClose ??
-    open ??
-    (priceValue != null ? priceValue : null);
-  const price = priceValue ?? reference ?? null;
-  const hasPrice = price != null;
-  const hasReference = reference != null;
-  const change = hasPrice && hasReference ? price - reference : null;
-  const changePercent =
-    hasPrice && hasReference && reference !== 0 ? (change / reference) * 100 : null;
-
+
+  const seen = new Set();
+  return requests.filter(r => (seen.has(r.key) ? false : (seen.add(r.key), true)));
+}
+
+/* ------------------------- Mock data generators ------------------------ */
+function hashCode(input) {
+  const str = (input || 'MOCK').toUpperCase();
+  let hash = 0;
+  for (let i = 0; i < str.length; i += 1) hash = (hash * 33 + str.charCodeAt(i)) >>> 0;
+  return hash || 1;
+}
+function createRng(seed) {
+  let v = seed % 2147483647;
+  if (v <= 0) v += 2147483646;
+  return () => (v = (v * 16807) % 2147483647, (v - 1) / 2147483646);
+}
+const roundPrice = (x) => Number(Math.max(x, 0.01).toFixed(2));
+
+function generateMockSeries(symbol, points = 30, mode = 'eod') {
+  const key = (symbol || 'MOCK').toUpperCase();
+  const rng = createRng(hashCode(key));
+  const base = 40 + rng() * 160;
+  const stepMs = mode === 'intraday' ? INTRADAY_STEP_MS : DAY_MS;
+  const now = Date.now();
+  const out = [];
+  let prevClose = base;
+  for (let i = points - 1; i >= 0; i -= 1) {
+    const ts = new Date(now - i * stepMs);
+    const rawOpen = prevClose + (rng() - 0.5) * 4;
+    const open = roundPrice(rawOpen);
+    const rawClose = open + (rng() - 0.5) * 6;
+    const close = roundPrice(rawClose);
+    const high = roundPrice(Math.max(open, close) + rng() * 3);
+    const low = roundPrice(Math.min(open, close) - rng() * 3);
+    const price = roundPrice(close);
+    out.push({
+      symbol: key, date: ts.toISOString(),
+      open, high, low, close: price, last: price, price,
+      previousClose: roundPrice(prevClose),
+      volume: Math.floor(5e5 + rng() * 7e6),
+      exchange: '', currency: 'USD',
+    });
+    prevClose = close;
+  }
+  return out;
+}
+const generateMockQuote  = (s) => generateMockSeries(s, 1, 'intraday')[0];
+const generateMockQuotes = (symbols) => (symbols.length ? symbols : ['MOCK']).map(generateMockQuote);
+
+/* --------------------------- Utils & fetchers -------------------------- */
+const toNumber = (v) => (v == null || v === '' ? null : (Number.isFinite(+v) ? +v : null));
+const firstNonNull = (...values) => { for (const v of values) if (v != null) return v; return null; };
+const formatDate = (d) => d.toISOString().split('T')[0];
+const minutesAgo = (mins) => { const d = new Date(); d.setMinutes(d.getMinutes() - mins); return d; };
+
+async function fetchTiingo(path, params, token) {
+  const url = new URL(path, API_BASE);
+  url.searchParams.set('token', token);
+  for (const [k, v] of Object.entries(params || {})) {
+    if (v !== undefined && v !== null && v !== '') url.searchParams.set(k, v);
+  }
+  const resp = await fetch(url);
+  const text = await resp.text();
+  let data = null;
+  if (text) {
+    try { data = JSON.parse(text); }
+    catch (err) {
+      if (!resp.ok) throw new Error(`Tiingo ${resp.status}: ${text.slice(0,200)}`);
+      throw err;
+    }
+  }
+  if (!resp.ok) {
+    const detail = data && typeof data === 'object'
+      ? data.message || data.error || data.detail || JSON.stringify(data).slice(0,200)
+      : text.slice(0,200) || resp.statusText;
+    throw new Error(`Tiingo ${resp.status}: ${detail}`);
+  }
+  return data;
+}
+
+const normalizeQuote = (row, fallbackSymbol) => {
+  const symbol = (row?.ticker || row?.symbol || fallbackSymbol || '').toUpperCase();
+  const price = toNumber(firstNonNull(row?.last, row?.tngoLast, row?.lastPrice, row?.mid));
+  const fallbackClose = toNumber(firstNonNull(row?.close, row?.openPrice));
+  const prevClose = toNumber(firstNonNull(row?.prevClose, row?.previousClose, fallbackClose));
+  const close = toNumber(price ?? prevClose ?? fallbackClose);
+  const baseline = firstNonNull(close, prevClose, fallbackClose);
+  const open = toNumber(firstNonNull(row?.open, row?.openPrice, row?.prevClose, prevClose, close));
+  const high = toNumber(firstNonNull(row?.high, row?.highPrice, row?.dayHigh, row?.dailyHigh, baseline));
+  const low  = toNumber(firstNonNull(row?.low,  row?.lowPrice,  row?.dayLow,  row?.dailyLow,  baseline));
+  const volume = toNumber(firstNonNull(row?.volume, row?.lastSize, row?.tngoLastSize));
+  const timestamp = row?.timestamp || row?.lastSaleTimestamp || row?.quoteTimestamp ||
+                    row?.tngoLastTime || row?.date || new Date().toISOString();
   return {
-    price,
-    previousClose,
-    open,
-    reference,
-    change,
-    changePercent,
+    symbol, date: timestamp,
+    exchange: row?.exchange || row?.exchangeCode || '',
+    open, high, low, close, last: close, price: close,
+    previousClose: prevClose ?? null,
+    volume, currency: 'USD',
   };
 };
-const formatChangePercent = (changePercent, exchange) => {
-  if (changePercent == null || Number.isNaN(changePercent)) {
-    return exchange ? `— (${exchange})` : '—';
-  }
-  const prefix = changePercent >= 0 ? '+' : '';
-  const formatted = `${prefix}${changePercent.toFixed(2)}%`;
-  return exchange ? `${formatted} (${exchange})` : formatted;
-};
-const fmtNewsTime = (ts) => {
-  if (!ts) return '';
-  const d = new Date(ts);
-  if (Number.isNaN(d.getTime())) return '';
-  const diff = Math.max(Date.now() - d.getTime(), 0);
-  const minute = 60 * 1000;
-  const hour = 60 * minute;
-  const day = 24 * hour;
-  const month = 30 * day;
-  if (diff < minute) return 'Just now';
-  if (diff < hour) return `${Math.round(diff / minute)}m ago`;
-  if (diff < day) return `${Math.round(diff / hour)}h ago`;
-  if (diff < month) return `${Math.round(diff / day)}d ago`;
-  return d.toLocaleDateString();
-};
-const sma = (arr, p) => {
-  const out = [];
-  for (let i = 0; i < arr.length; i++) {
-     const start = Math.max(0, i - p + 1);
-    const window = arr.slice(start, i + 1);
-    const sum = window.reduce((a, b) => a + b, 0);
-    out.push(sum / window.length);
-
-  }
+
+const normalizeCandle = (row, symbol, prevRow) => {
+  const close = toNumber(firstNonNull(row?.close, row?.last, row?.adjClose, row?.tngoLast));
+  const prevClose = toNumber(firstNonNull(
+    row?.prevClose, row?.adjPrevClose, prevRow?.close, prevRow?.adjClose, prevRow?.last
+  ));
+  const open = toNumber(firstNonNull(row?.open, row?.adjOpen, row?.prevClose, prevClose, close));
+  const high = toNumber(firstNonNull(row?.high, row?.adjHigh, row?.highPrice, close, prevClose));
+  const low  = toNumber(firstNonNull(row?.low,  row?.adjLow,  row?.lowPrice,  close, prevClose));
+  const volume = toNumber(firstNonNull(row?.volume, row?.adjVolume, row?.sharesOutstanding, row?.volumeNotional));
+  return {
+    symbol: (row?.symbol || row?.ticker || symbol || '').toUpperCase(),
+    date: row?.date || row?.timestamp || new Date().toISOString(),
+    open, high, low, close, last: close, price: close,
+    previousClose: prevClose ?? null,
+    volume, exchange: row?.exchange || row?.exchangeCode || '', currency: 'USD',
+  };
+};
+
+const minutesForInterval = (interval) => (interval === '30min' ? 30 : interval === '1hour' ? 60 : 5);
+
+/* ------------------------------- Loaders ------------------------------- */
+async function loadIntradayLatest(requests, token) {
+  if (!requests.length) return new Map();
+  const tickers = Array.from(new Set(requests.map(r => r.ticker).filter(Boolean)));
+  if (!tickers.length) return new Map();
+  const data = await fetchTiingo('/iex', { tickers: tickers.join(',') }, token);
+  const rows = Array.isArray(data) ? data : [];
+  const source = new Map();
+  rows.forEach((row) => {
+    [row?.ticker, row?.symbol, row?.requestTicker]
+      .map(k => (k || '').toUpperCase()).filter(Boolean)
+      .forEach(k => { if (!source.has(k)) source.set(k, row); });
+  });
+  const out = new Map();
+  requests.forEach((req) => {
+    let match = null;
+    for (const key of req.aliasKeys) {
+      if (source.has(key)) { match = source.get(key); break; }
+    }
+    if (match) {
+      const normalized = normalizeQuote(match, req.symbol);
+      normalized.symbol = req.symbol;
+      if (req.mic) normalized.exchange = req.mic;
+      out.set(req.symbol, normalized);
+    }
+  });
   return out;
-};
-const intradayInterval = (tf) =>
-  tf === '1D' ? '5min' : tf === '1W' ? '30min' : tf === '1M' ? '1hour' : null;
-
-let currentSymbol = 'AAPL';
-let currentExchange = ''; // e.g. XNAS, XNYS, XASX
-let currentName = '';
-let priceChart = null;
-let selectedExchange = ''; // search filter
-let watchlist = JSON.parse(localStorage.getItem('stockWatchlistV2') || '[]');
-let latestWatchlistQuotes = {};
-
-/* ---------------------------- Fetch via FX ----------------------------- */
-async function fx(path, params = {}) {
-  const qs = new URLSearchParams(params).toString();
-  const base = path.startsWith('http') ? path : `/api/${path}`;
-  const url = `${base}${qs ? `?${qs}` : ''}`;
-  showLoading(true);
+}
+
+async function loadEodLatest(requests, token) {
+  if (!requests.length) return new Map();
+  const start = formatDate(minutesAgo(60 * 24 * 14));
+  const pairs = await Promise.all(
+    requests.map(async (req) => {
+      if (!req.ticker) return null;
+      try {
+        const path = `/tiingo/daily/${encodeURIComponent(req.ticker)}/prices`;
+        const data = await fetchTiingo(path, { startDate: start, resampleFreq: 'daily' }, token);
+        const rows = Array.isArray(data) ? data : [];
+        const latest = rows[rows.length - 1];
+        const prev = rows.length > 1 ? rows[rows.length - 2] : null;
+        if (!latest) return null;
+        const normalized = normalizeCandle(latest, req.symbol, prev);
+        normalized.symbol = req.symbol;
+        if (req.mic) normalized.exchange = req.mic;
+        return [req.symbol, normalized];
+      } catch { return null; }
+    })
+  );
+  const out = new Map();
+  pairs.forEach((e) => { if (e) out.set(e[0], e[1]); });
+  return out;
+}
+
+async function loadIntraday(request, interval, limit, token) {
+  if (!request || !request.ticker) return [];
+  const freq = interval || '5min';
+  const step = minutesForInterval(freq);
+  const lookback = step * Math.max(Number(limit) || 1, 1) + step * 6;
+  const startDate = minutesAgo(lookback).toISOString();
+  const path = `/iex/${encodeURIComponent(request.ticker)}/prices`;
+  const data = await fetchTiingo(path, { startDate, resampleFreq: freq }, token);
+  const rows = Array.isArray(data) ? data : [];
+  const count = Math.max(Number(limit) || 30, 1);
+  const sliced = rows.slice(-count);
+  return sliced.map((row, idx) => {
+    const normalized = normalizeCandle(row, request.symbol, idx > 0 ? sliced[idx - 1] : null);
+    normalized.symbol = request.symbol;
+    if (req.mic) normalized.exchange = request.mic;
+    return normalized;
+  });
+}
+
+async function loadEod(request, limit, token) {
+  if (!request || !request.ticker) return [];
+  const count = Math.max(Number(limit) || 30, 1);
+  const daysBack = Math.max(Math.ceil(count * 1.7), 60);
+  const startDate = formatDate(minutesAgo(daysBack * 24 * 60));
+  const path = `/tiingo/daily/${encodeURIComponent(request.ticker)}/prices`;
+  const data = await fetchTiingo(path, { startDate, resampleFreq: 'daily' }, token);
+  const rows = Array.isArray(data) ? data : [];
+  const sliced = rows.slice(-count);
+  return sliced.map((row, idx) => {
+    const normalized = normalizeCandle(row, request.symbol, idx > 0 ? sliced[idx - 1] : null);
+    normalized.symbol = request.symbol;
+    if (request.mic) normalized.exchange = request.mic;
+    return normalized;
+  });
+}
+
+/* ------------------------------ HTTP layer ---------------------------- */
+async function handleTiingoRequest(request) {
+  const url = new URL(request.url);
+  const symbolParam = url.searchParams.get('symbol') || 'AAPL';
+  const kind = url.searchParams.get('kind') || 'eod';
+  const interval = url.searchParams.get('interval') || '';
+  const limit = Number(url.searchParams.get('limit')) || 30;
+  const exchangeParam = url.searchParams.get('exchange') || '';
+
+  const requests = resolveSymbolRequests(symbolParam, exchangeParam);
+  const isQuoteRequest = kind === 'intraday_latest' || kind === 'eod_latest';
+  const seriesMode = kind === 'intraday' ? 'intraday' : 'eod';
+
+  const sendMock = (mode, extra = {}, init = {}) => {
+    const { seriesMode: overrideSeriesMode, ...rest } = extra;
+    const list = requests.length ? requests.map((r) => r.symbol) : ['MOCK'];
+    let data = [];
+    if (mode === 'quotes') {
+      data = generateMockQuotes(list);
+    } else {
+      const target = list[0] || 'MOCK';
+      const mockSeriesMode = overrideSeriesMode || seriesMode;
+      data = generateMockSeries(target, limit || 30, mockSeriesMode);
+    }
+    const body = { symbol: symbolParam, data, ...rest };
+    const responseInit = { ...init, headers: { ...corsHeaders, ...(init.headers || {}) } };
+    return Response.json(body, responseInit);
+  };
+
+  const token = process.env.TIINGO_KEY || process.env.REACT_APP_TIINGO_KEY;
+  if (!token) {
+    return sendMock(isQuoteRequest ? 'quotes' : 'series', {
+      warning: 'Tiingo API key missing. Showing sample data.',
+      seriesMode,
+    });
+  }
+
   try {
-    const r = await fetch(url);
-    showLoading(false);
-    if (!r.ok) throw new Error(`${r.status} ${r.statusText}`);
-    const payload = await r.json();
-    if (payload && payload.warning) {
-      console.warn(`API warning (${path}): ${payload.warning}`);
-    }
-    return payload;
-  } catch (e) {
-    showLoading(false);
-    showError(`Request failed (${path}) — ${e.message}`);
-    throw e;
-  }
-}
-
-/* --------------------------- Header / Quote ---------------------------- */
-async function loadQuote() {
-  let q = null;
-  try {
-    q =
-      (await fx('tiingo', {
-        symbol: currentSymbol,
-        exchange: currentExchange,
-        kind: 'intraday_latest',
-      }))?.data?.[0] || null;
-  } catch (_) {}
-  if (!q) {
-    q =
-      (await fx('tiingo', {
-        symbol: currentSymbol,
-        exchange: currentExchange,
-        kind: 'eod_latest',
-      }))?.data?.[0] || null;
-  }
-  if (!q) {
-    showError('No recent quote data');
-    return;
-  }
-
-  const { price, previousClose, open, change, changePercent } = computeQuoteDeltas(q);
-  const openValue = open ?? previousClose ?? price;
-  const high = toNumber(q.high ?? q.highPrice ?? price) ?? price;
-  const low = toNumber(q.low ?? q.lowPrice ?? price) ?? price;
-  const volume = toNumber(q.volume ?? q.lastSize ?? q.tngoLastSize);
-
-  $id('stockPrice').textContent = fmtMoney(price);
-
-  const ce = $id('stockChange');
-  if (change == null || changePercent == null) {
-    ce.textContent = '—';
-    ce.className = 'stock-change';
-  } else {
-    const up = change >= 0;
-    ce.textContent = `${up ? '+' : ''}${change.toFixed(2)} (${up ? '+' : ''}${changePercent.toFixed(2)}%)`;
-    ce.className = `stock-change ${up ? 'positive-change' : 'negative-change'}`;
-  }
-
-  $id('statOpen').textContent = fmtMoney(openValue);
-  $id('statHigh').textContent = fmtMoney(high);
-  $id('statLow').textContent = fmtMoney(low);
-  $id('statVolume').textContent = fmtVol(volume);
-}
-
-/* ------------------------------ Charting ------------------------------ */
-async function loadTimeframe(tf) {
-  document.querySelectorAll('#tfControls button').forEach((b) => b.classList.remove('active'));
-  const btn = document.querySelector(`#tfControls button[data-tf="${tf}"]`);
-  if (btn) btn.classList.add('active');
-
-  const intr = intradayInterval(tf);
-  const kind = intr ? 'intraday' : 'eod';
-  const limit = intr ? (tf === '1D' ? 150 : tf === '1W' ? 300 : 500) : tf === '3M' ? 70 : tf === '6M' ? 140 : 260;
-
-  const payload = await fx('tiingo', {
-    symbol: currentSymbol,
-    exchange: currentExchange,
-    kind,
-    interval: intr || '',
-    limit,
-  });
-
-  const rows = (payload.data || []).slice().sort((a, b) => new Date(a.date) - new Date(b.date));
-  const labels = rows.map((r) =>
-    intr ? new Date(r.date).toLocaleTimeString() : new Date(r.date).toLocaleDateString()
-  );
-  const prices = rows.map((r) => Number(r.close));
-
-  // filter out NaNs while keeping aligned labels
-  const clean = { labels: [], values: [] };
-  prices.forEach((v, i) => {
-    if (Number.isFinite(v)) {
-      clean.labels.push(labels[i]);
-      clean.values.push(v);
-    }
-  });
-  const minPrice = clean.values.length ? Math.min(...clean.values) : 0;
-  const maxPrice = clean.values.length ? Math.max(...clean.values) : 1;
-  const padding = (maxPrice - minPrice) * 0.1;
-  const yMin = Math.max(minPrice - padding, 0);
-  const yMax = maxPrice + padding;
-  const sma20 = sma(clean.values, Math.min(20, clean.values.length));
-
-  if (priceChart) priceChart.destroy();
-  priceChart = new Chart($id('stockChart'), {
-    type: 'line',
-    data: {
-      labels: clean.labels,
-      datasets: [
-        {
-          label: 'Price',
-          data: clean.values,
-          borderColor: '#2ecc71',
-          backgroundColor: 'rgba(46,204,113,.14)',
-          fill: clean.values.length > 1,
-          tension: 0.12,
-          spanGaps: false,
-          clip: 5,
-        },
-        {
-          label: 'SMA 20',
-          data: sma20,
-          borderColor: '#f1c40f',
-          borderDash: [6, 4],
-          fill: false,
-          tension: 0,
-          spanGaps: false,
-          clip: 5,
-        },
-      ],
-    },
-    options: {
-      responsive: true,
-      maintainAspectRatio: false,
-      scales: {
-          y: {
-          min: yMin,
-          max: yMax,
-          grid: { color: 'rgba(255,255,255,.08)' },
-          ticks: { color: '#cfd3da' },
-        },
-        x: {
-          grid: { color: 'rgba(255,255,255,.06)' },
-          ticks: { color: '#cfd3da', maxTicksLimit: 10 },
-        },
+    let data = [];
+    let warning = '';
+
+    if (kind === 'intraday_latest') {
+      const quoteMap = await loadIntradayLatest(requests, token);
+      const map = new Map();
+      requests.forEach((req) => { if (quoteMap.has(req.symbol)) map.set(req.symbol, quoteMap.get(req.symbol)); });
+
+      let usedEodFallback = false;
+      let usedMockFallback = false;
+
+      const missing = requests.filter((req) => !map.has(req.symbol));
+      if (missing.length) {
+        const fallbackMap = await loadEodLatest(missing, token);
+        missing.forEach((req) => {
+          if (map.has(req.symbol)) return;
+          const fallbackRow = fallbackMap.get(req.symbol);
+          if (fallbackRow) { map.set(req.symbol, fallbackRow); usedEodFallback = true; }
+        });
+      }
+      const stillMissing = requests.filter((req) => !map.has(req.symbol));
+      if (stillMissing.length) {
+        const mocks = generateMockQuotes(stillMissing.map((req) => req.symbol));
+        mocks.forEach((mock, idx) => {
+          const req = stillMissing[idx]; if (!req) return;
+          const clone = { ...mock, symbol: req.symbol };
+          if (req.mic) clone.exchange = req.mic;
+          map.set(req.symbol, clone);
+        });
+        usedMockFallback = true;
+      }
+      data = requests.map((req) => map.get(req.symbol)).filter(Boolean);
+
+      if (usedMockFallback) {
+        warning = 'Some symbols are unavailable from Tiingo in real time; displaying sample data for those tickers.';
+      } else if (usedEodFallback) {
+        warning = 'Some symbols are using end-of-day fallback prices because real-time quotes were unavailable.';
+      }
+    } else if (kind === 'eod_latest') {
+      const eodMap = await loadEodLatest(requests, token);
+      data = requests.map((req) => eodMap.get(req.symbol)).filter(Boolean);
+    } else if (kind === 'intraday') {
+      const target = requests[0] || { symbol: 'AAPL', ticker: 'AAPL', mic: '' };
+      data = await loadIntraday(target, interval, limit, token);
+      if (!data.length) {
+        const fallback = await loadEod(target, limit, token);
+        if (fallback.length) {
+          data = fallback;
+          warning = 'Showing end-of-day prices because intraday data was unavailable.';
+        }
+      }
+    } else {
+      const target = requests[0] || { symbol: 'AAPL', ticker: 'AAPL', mic: '' };
+      data = await loadEod(target, limit, token);
+    }
+
+    if (!Array.isArray(data) || data.length === 0) {
+      return sendMock(isQuoteRequest ? 'quotes' : 'series', {
+        warning: 'Tiingo data unavailable. Showing sample data.',
+        seriesMode,
+      });
+    }
+
+    const body = { symbol: symbolParam, data };
+    if (warning) body.warning = warning;
+    return Response.json(body, { headers: corsHeaders });
+  } catch (err) {
+    return sendMock(
+      isQuoteRequest ? 'quotes' : 'series',
+      {
+        warning: 'Tiingo request failed. Showing sample data.',
+        error: 'tiingo failed',
+        detail: String(err),
+        seriesMode,
       },
-      plugins: {
-        legend: { labels: { color: '#cfd3da' } },
-        tooltip: { mode: 'index', intersect: false },
-      },
-      animation: false,
-    },
-  });
-}
-
-// allow users to switch chart timeframes via the UI controls
-$id('tfControls').addEventListener('click', (e) => {
-  const btn = e.target.closest('button');
-  if (btn && btn.dataset.tf) {
-    loadTimeframe(btn.dataset.tf);
-  }
-});
-
-/* ---------------------------- 52-Week Stats --------------------------- */
-async function load52w() {
-  const data = await fx('tiingo', {
-    symbol: currentSymbol,
-    exchange: currentExchange,
-    kind: 'eod',
-    limit: 260,
-  });
-  const rows = data.data || [];
-  if (!rows.length) {
-    $id('stat52wHigh').textContent = '—';
-    $id('stat52wLow').textContent = '—';
-    return;
-  }
-  const highs = rows.map((r) => Number(r.high)).filter(Number.isFinite);
-  const lows = rows.map((r) => Number(r.low)).filter(Number.isFinite);
-  $id('stat52wHigh').textContent = fmtMoney(Math.max(...highs));
-  $id('stat52wLow').textContent = fmtMoney(Math.min(...lows));
-}
-
-/* ------------------------------ Watchlist ----------------------------- */
-function saveWatch() {
-  localStorage.setItem('stockWatchlistV2', JSON.stringify(watchlist));
-}
-function renderWatchlist() {
-  const el = $id('watchlist');
-  el.innerHTML = '';
-  if (!watchlist.length) {
-    el.innerHTML = '<p class="muted" style="text-align:center">No symbols yet. Search above to add.</p>';
-    return;
-  }
-  watchlist.forEach((it) => {
-    const row = document.createElement('div');
-    row.className = 'watchlist-item';
-    row.dataset.symbol = it.symbol;
-    row.innerHTML = `
-      <div>
-        <div class="watchlist-symbol">${it.symbol}</div>
-        <div class="muted" style="font-size:.85em">${it.name || ''}</div>
-      </div>
-      <div style="text-align:right">
-        <div class="mono" id="wp-${it.symbol}">—</div>
-        <div class="mono muted" id="wc-${it.symbol}">—</div>
-      </div>
-      <span class="watchlist-remove" data-symbol="${it.symbol}">&times;</span>
-    `;
-    el.appendChild(row);
-  });
-  // refresh quotes for all
-  refreshWatchlist();
-}
-function addToWatchlist(symbol, exchange, name) {
-  if (!symbol) return;
-  if (!watchlist.some((x) => x.symbol === symbol)) {
-    watchlist.push({ symbol, exchange: exchange || '', name: name || '' });
-    saveWatch();
-    renderWatchlist();
-  }
-}
-function removeFromWatchlist(symbol) {
-  watchlist = watchlist.filter((s) => s.symbol !== symbol);
-  saveWatch();
-  renderWatchlist();
-}
-
-$id('watchlist').addEventListener('click', (e) => {
-  if (e.target.classList.contains('watchlist-remove')) {
-    removeFromWatchlist(e.target.dataset.symbol);
-    return;
-  }
-  const row = e.target.closest('.watchlist-item');
-  if (row) {
-    const sym = row.dataset.symbol;
-    const it = watchlist.find((x) => x.symbol === sym);
-    loadSymbol(sym, it?.exchange || '', it?.name || '');
-  }
-});
-
-async function refreshWatchlist() {
-  if (!watchlist.length) {
-    latestWatchlistQuotes = {};
-    return {};
-  }
-  const watchSymbols = watchlist.map((it) => it.symbol);
-  const watchExchanges = watchlist.map((it) => it.exchange || '');
-  let payload = null;
-  try {
-<<<<<<< HEAD
-    payload = await loadTiingoQuotes({
-      symbols: watchSymbols,
-      exchanges: watchExchanges,
-      kind: 'intraday_latest',
-    });
-  } catch (_) {}
-  if (!payload || !(payload.data && payload.data.length)) {
-    payload = await loadTiingoQuotes({
-      symbols: watchSymbols,
-      exchanges: watchExchanges,
-      kind: 'eod_latest',
-    });
-=======
-    payload = await fx('tiingo', { symbol: symbols, kind: 'intraday_latest' });
-  } catch (_) {}
-  if (!payload || !(payload.data && payload.data.length)) {
-    payload = await fx('tiingo', { symbol: symbols, kind: 'eod_latest' });
->>>>>>> e95b1b77
-  }
-  const rows = (payload && Array.isArray(payload.data) ? payload.data : []).filter(Boolean);
-  const map = {};
-  rows.forEach((r) => {
-    if (r && r.symbol) {
-      map[r.symbol] = r;
-    }
-  });
-
-  latestWatchlistQuotes = map;
-
-  watchlist.forEach((it) => {
-    const q = map[it.symbol];
-    if (!q) return;
-    const { price, changePercent } = computeQuoteDeltas(q);
-    $id(`wp-${it.symbol}`).textContent = fmtMoney(price);
-    const ce = $id(`wc-${it.symbol}`);
-    const exchangeLabel = it.exchange || q.exchange || '';
-    ce.textContent = formatChangePercent(changePercent, exchangeLabel);
-    if (changePercent == null || Number.isNaN(changePercent)) {
-      ce.style.color = '';
-    } else {
-      ce.style.color = changePercent >= 0 ? 'var(--accent-green)' : 'var(--accent-red)';
-    }
-  });
-  return map;
-}
-
-/* -------------------------------- Search ------------------------------ */
-const searchInput = $id('stockSearchInput');
-const searchResultsContainer = $id('searchResults');
-
-searchInput.addEventListener('input', async (e) => {
-  const q = e.target.value.trim();
-  searchResultsContainer.innerHTML = '';
-  if (q.length < 2) return;
-
-  const r = await fx('search', { q, exchange: selectedExchange || '' });
-  const items = (r.data || []).slice(0, 10);
-
-  items.forEach((it) => {
-    const row = document.createElement('div');
-    row.className = 'search-result-item';
-    row.innerHTML = `
-      <span><span class="mono">${it.symbol}</span> — ${it.name || ''} <span class="chip">${it.exchange || ''}</span></span>
-      <div style="display:flex; gap:6px">
-        <button data-symbol="${it.symbol}" data-ex="${it.mic || ''}" data-name="${it.name || ''}">Add</button>
-        <button data-load="${it.symbol}" data-ex="${it.mic || ''}" data-name="${it.name || ''}" style="background:#2ecc71">Load</button>
-      </div>`;
-    searchResultsContainer.appendChild(row);
-  });
-});
-
-searchResultsContainer.addEventListener('click', (e) => {
-  if (e.target.tagName !== 'BUTTON') return;
-  const sym = e.target.dataset.symbol || e.target.dataset.load;
-  const ex = e.target.dataset.ex || '';
-  const nm = e.target.dataset.name || '';
-  if (e.target.dataset.symbol) {
-    addToWatchlist(sym, ex, nm);
-    searchInput.value = '';
-    searchResultsContainer.innerHTML = '';
-  } else {
-    loadSymbol(sym, ex, nm);
-  }
-});
-
-/* ----------------------------- Filters (EX) ---------------------------- */
-$id('exchangeFilters').addEventListener('change', (e) => {
-  selectedExchange = e.target.value || '';
-  // re-run current search
-  const ev = new Event('input', { bubbles: true });
-  searchInput.dispatchEvent(ev);
-});
-
-/* -------------------------------- News -------------------------------- */
-async function loadNews(source = 'All') {
-  const feed = $id('news-feed');
-  feed.innerHTML = '<div class="news-item muted">Loading latest headlines…</div>';
-  try {
-    const resp = await fetch(`/api/news?source=${encodeURIComponent(source)}`);
-    if (!resp.ok) {
-      throw new Error(`${resp.status} ${resp.statusText || ''}`.trim());
-    }
-    const data = await resp.json();
-    const articles = Array.isArray(data.articles) ? data.articles : [];
-
-    feed.innerHTML = '';
-    if (data.fromCache) {
-      const notice = document.createElement('div');
-      notice.className = 'news-item muted';
-      notice.textContent = 'Showing cached headlines.';
-      feed.appendChild(notice);
-    }
-
-    if (!articles.length) {
-      const empty = document.createElement('div');
-      empty.className = 'news-item muted';
-      empty.textContent = 'No articles found for this source.';
-      feed.appendChild(empty);
-      if (data.error) {
-        showError(`News fallback in use — ${data.error}`);
-      }
-      return;
-    }
-
-    articles.forEach((article) => {
-      const item = document.createElement('div');
-      item.className = 'news-item';
-
-      const defaultUrl = `https://www.google.com/search?q=${encodeURIComponent(
-        article.title || ''
-      )}&tbm=nws`;
-      const href =
-        typeof article.url === 'string' && article.url.startsWith('http')
-          ? article.url
-          : defaultUrl;
-
-      const link = document.createElement('a');
-      link.href = href;
-      link.target = '_blank';
-      link.rel = 'noopener noreferrer';
-      link.textContent = article.title || 'Untitled article';
-      item.appendChild(link);
-
-      const timeLabel =
-        fmtNewsTime(article.publishedAt) ||
-        fmtNewsTime(article.time) ||
-        (article.time && typeof article.time === 'string' ? article.time : '');
-      const sourceLabel = typeof article.source === 'string' ? article.source : '';
-      const metaParts = [];
-      if (timeLabel) metaParts.push(timeLabel);
-      if (sourceLabel) metaParts.push(sourceLabel);
-      if (metaParts.length) {
-        const meta = document.createElement('small');
-        meta.textContent = metaParts.join(' — ');
-        item.appendChild(meta);
-      }
-
-      feed.appendChild(item);
-    });
-
-    if (data.error) {
-      showError(`News fallback in use — ${data.error}`);
-    }
-    if (data.warning) {
-      console.warn('News API warning:', data.warning);
-    }
-  } catch (error) {
-    console.error('loadNews error', error);
-    feed.innerHTML = '';
-    const err = document.createElement('div');
-    err.className = 'news-item muted';
-    err.textContent = 'Unable to load news right now.';
-    feed.appendChild(err);
-    showError(`News feed unavailable — ${error.message}`);
-  }
-}
-$id('newsApiButtons').addEventListener('click', (e) => {
-  if (e.target.tagName !== 'BUTTON') return;
-  $id('newsApiButtons').querySelector('.active').classList.remove('active');
-  e.target.classList.add('active');
-  loadNews(e.target.dataset.source);
-});
-
-/* ------------------------------- Profile ------------------------------- */
-const profileForm = $id('profileForm');
-profileForm.addEventListener('submit', (e) => {
-  e.preventDefault();
-  localStorage.setItem(
-    'userProfile',
-    JSON.stringify({ name: $id('userName').value, email: $id('userEmail').value })
-  );
-  $id('saveConfirmation').textContent = 'Details saved successfully!';
-  setTimeout(() => ($id('saveConfirmation').textContent = ''), 3000);
-});
-function loadProfile() {
-  const u = JSON.parse(localStorage.getItem('userProfile') || 'null');
-  if (u) {
-    $id('userName').value = u.name || '';
-    $id('userEmail').value = u.email || '';
-  }
-}
-
-const sendSummaryBtn = $id('sendSummaryBtn');
-const sendSummaryStatus = $id('sendSummaryStatus');
-let emailFeatureReady = false;
-
-function setEmailStatus(message, state = 'info') {
-  if (!sendSummaryStatus) return;
-  sendSummaryStatus.textContent = message || '';
-  sendSummaryStatus.className = state && state !== 'info' ? `status-msg ${state}` : 'status-msg';
-}
-
-function buildWatchlistEmailPayload() {
-  const storedProfile = JSON.parse(localStorage.getItem('userProfile') || 'null');
-  const name = (storedProfile?.name || '').trim();
-  const email = (storedProfile?.email || '').trim();
-  if (!email) {
-    throw new Error('Save your name and email in the profile section before sending a summary.');
-  }
-  if (!watchlist.length) {
-    throw new Error('Your watchlist is empty. Add at least one symbol before emailing a summary.');
-  }
-
-  const summaryData = watchlist.map((item) => {
-    const quote = latestWatchlistQuotes[item.symbol];
-    const label = `${item.symbol}${item.name ? ` — ${item.name}` : ''}`;
-    if (!quote) {
-      return { symbol: item.symbol, hasQuote: false, line: `${label}: quote unavailable` };
-    }
-    const price = Number(quote.close ?? quote.last ?? quote.price);
-    const open = Number(quote.open ?? price);
-    if (!Number.isFinite(price)) {
-      return { symbol: item.symbol, hasQuote: false, line: `${label}: quote unavailable` };
-    }
-    const pct = Number.isFinite(open) && open !== 0 ? ((price - open) / open) * 100 : null;
-    const pctText = pct == null ? '—' : `${pct >= 0 ? '+' : ''}${pct.toFixed(2)}%`;
-    return {
-      symbol: item.symbol,
-      hasQuote: true,
-      line: `${label}: ${fmtMoney(price)} (${pctText})`,
-    };
-  });
-
-  const hasLiveQuote = summaryData.some((row) => row.hasQuote);
-  if (!hasLiveQuote) {
-    throw new Error('Live pricing is still loading. Refresh the watchlist and try again.');
-  }
-
-  const summaryLines = summaryData.map((row) => row.line);
-  const bulletLines = summaryLines.map((line) => `• ${line}`).join('\n');
-  const timestamp = new Date();
-  const subjectDate = timestamp.toLocaleDateString(undefined, {
-    month: 'short',
-    day: 'numeric',
-    year: 'numeric',
-  });
-  const subject = `Watchlist summary — ${subjectDate}`;
-  const greetingName = name || 'there';
-  const message = [
-    `Hi ${greetingName},`,
-    '',
-    'Here is the latest snapshot of your watchlist:',
-    '',
-    bulletLines,
-    '',
-    `Generated at ${timestamp.toLocaleString()}.`,
-    '',
-    '— Netlify Trading Desk',
-  ].join('\n');
-
-  return {
-    template_params: {
-      to_name: name || email,
-      to_email: email,
-      subject,
-      message,
-      summary_text: summaryLines.join('\n'),
-      generated_at: timestamp.toISOString(),
-      watchlist_count: summaryLines.length,
-    },
-  };
-}
-
-async function sendWatchlistSummary() {
-  if (!sendSummaryBtn) return;
-  if (!emailFeatureReady) {
-    setEmailStatus(
-      'Email delivery is disabled. Add EmailJS keys (EMAILJS_* or EMAILS_*) in your Netlify environment to enable summaries.',
-      'error'
+      { status: 500 }
     );
-    return;
-  }
-
-  if (!Object.keys(latestWatchlistQuotes).length && watchlist.length) {
-    try {
-      await refreshWatchlist();
-    } catch (err) {
-      console.warn('Unable to refresh watchlist before sending summary:', err);
-    }
-  }
-
-  let payload;
-  try {
-    payload = buildWatchlistEmailPayload();
-  } catch (err) {
-    setEmailStatus(err.message, 'error');
-    return;
-  }
-
-  try {
-    setEmailStatus('Sending summary…');
-    sendSummaryBtn.disabled = true;
-    const res = await fetch('/api/sendEmail', {
-      method: 'POST',
-      headers: { 'Content-Type': 'application/json' },
-      body: JSON.stringify(payload),
-    });
-    const data = await res.json().catch(() => ({}));
-    if (!res.ok || !data?.ok) {
-      const detail = data?.details ? ` (${data.details})` : '';
-      const message = data?.error ? `${data.error}${detail}` : `Request failed${detail}`;
-      throw new Error(message);
-    }
-    const toEmail = payload.template_params?.to_email || 'your inbox';
-    setEmailStatus(`Summary sent to ${toEmail}!`, 'success');
-  } catch (err) {
-    setEmailStatus(`Failed to send summary: ${err.message}`, 'error');
-  } finally {
-    sendSummaryBtn.disabled = !emailFeatureReady;
-  }
-}
-
-async function initEmailFeature() {
-  if (!sendSummaryBtn) return;
-  try {
-    const res = await fetch('/api/env-check');
-    if (!res.ok) throw new Error(`HTTP ${res.status}`);
-    const payload = await res.json();
-    const env = payload?.env || {};
-    const hasKey = (...names) => names.some((name) => env[name]);
-    const ready =
-      hasKey('EMAILJS_PRIVATE_KEY', 'EMAILS_PRIVATE_KEY') &&
-      hasKey('EMAILJS_SERVICE_ID', 'EMAILS_SERVICE_ID') &&
-      hasKey('EMAILJS_TEMPLATE_ID', 'EMAILS_TEMPLATE_ID');
-    emailFeatureReady = ready;
-    sendSummaryBtn.disabled = !ready;
-    if (!ready) {
-      setEmailStatus(
-        'Email delivery is disabled. Add EmailJS keys (EMAILJS_* or EMAILS_*) in your Netlify environment to enable summaries.',
-        'error'
-      );
-    } else {
-      setEmailStatus('', 'info');
-    }
-  } catch (err) {
-    emailFeatureReady = false;
-    if (sendSummaryBtn) sendSummaryBtn.disabled = true;
-    setEmailStatus('Unable to verify email service configuration. Try again later.', 'error');
-    console.warn('Email summary setup failed:', err);
-  }
-}
-
-if (sendSummaryBtn) {
-  sendSummaryBtn.disabled = true;
-  sendSummaryBtn.addEventListener('click', sendWatchlistSummary);
-}
-
-/* ----------------------------- Load Symbol ---------------------------- */
-async function loadSymbol(sym, exchange = '', knownName = '') {
-  $id('error').style.display = 'none';
-  currentSymbol = (sym || 'AAPL').toUpperCase();
-  currentExchange = exchange || '';
-  currentName = knownName || currentName || '';
-  $id('stockSymbol').textContent = currentSymbol;
-  $id('stockName').textContent = currentName || '—';
-  $id('exchangeAcronym').textContent = exchange ? `(${exchange})` : '';
-  await loadQuote();
-  await loadTimeframe('1D');
-  await load52w();
-}
-
-/* ------------------------------ Bootstrap ----------------------------- */
-async function pingBackend() {
-  try {
-    const r = await fetch('/api/hello');
-    const j = await r.json();
-    console.log('Hello function:', j);
-  } catch (_) {
-    console.warn('Backend hello not reachable.');
-  }
-}
-
-function bootstrap() {
-  renderWatchlist();
-  loadProfile();
-  loadNews('All');
-  initEmailFeature();
-  if (watchlist.length) {
-    const f = watchlist[0];
-    loadSymbol(f.symbol, f.exchange || '', f.name || '');
-  } else {
-    loadSymbol('AAPL');
-  }
-  // Periodic refresh: quotes + movers + watchlist
-  setInterval(() => {
-    if (currentSymbol) {
-      loadQuote();
-      renderMovers();
-      refreshWatchlist();
-    }
-  }, 60 * 1000);
-  pingBackend();
-}
-
-/* ---------------------------- Market Movers --------------------------- */
-async function renderMovers() {
-  const rowsEl = document.querySelector('#marketMoversTable tbody');
-  if (!rowsEl) return;
-  rowsEl.innerHTML = '';
-
-  const universe = (watchlist.length
-    ? watchlist
-    : [{ symbol: 'AAPL' }, { symbol: 'MSFT' }, { symbol: 'NVDA' }, { symbol: 'AMZN' }, { symbol: 'GOOGL' }, { symbol: 'TSLA' }]
-  ).slice(0, 20);
-
-  const moverSymbols = universe.map((it) => it.symbol);
-  const moverExchanges = universe.map((it) => it.exchange || '');
-  let payload = null;
-  try {
-<<<<<<< HEAD
-    payload = await loadTiingoQuotes({
-      symbols: moverSymbols,
-      exchanges: moverExchanges,
-      kind: 'intraday_latest',
-    });
-  } catch (_) {}
-  if (!payload || !(payload.data && payload.data.length)) {
-    payload = await loadTiingoQuotes({
-      symbols: moverSymbols,
-      exchanges: moverExchanges,
-      kind: 'eod_latest',
-    });
-=======
-    payload = await fx('tiingo', { symbol: symbols, kind: 'intraday_latest' });
-  } catch (_) {}
-  if (!payload || !(payload.data && payload.data.length)) {
-    payload = await fx('tiingo', { symbol: symbols, kind: 'eod_latest' });
->>>>>>> e95b1b77
-  }
-  const stats = [];
-  const rows = (payload && Array.isArray(payload.data) ? payload.data : []).filter(Boolean);
-  const map = {};
-  rows.forEach((r) => {
-    if (r && r.symbol) {
-      map[r.symbol] = r;
-    }
-  });
-
-  universe.forEach((it) => {
-    const q = map[it.symbol];
-    if (!q) return;
-    const { price, changePercent } = computeQuoteDeltas(q);
-    stats.push({
-      symbol: it.symbol,
-      ex: q.exchange || it.exchange || '',
-      price,
-      pct: changePercent,
-    });
-  });
-
-  stats.sort((a, b) => {
-    const pctA = Number.isFinite(a.pct) ? a.pct : -Infinity;
-    const pctB = Number.isFinite(b.pct) ? b.pct : -Infinity;
-    return pctB - pctA;
-  });
-  stats.forEach((r) => {
-    const tr = document.createElement('tr');
-    const pctText =
-      r.pct == null || Number.isNaN(r.pct)
-        ? '—'
-        : `${r.pct >= 0 ? '+' : ''}${r.pct.toFixed(2)}%`;
-    const pctColor =
-      r.pct == null || Number.isNaN(r.pct)
-        ? ''
-        : r.pct >= 0
-        ? 'var(--accent-green)'
-        : 'var(--accent-red)';
-    tr.innerHTML = `
-      <td class="mono">${r.symbol}</td>
-      <td>${r.ex || ''}</td>
-      <td>${fmtMoney(r.price)}</td>
-      <td style="color:${pctColor}">
-        ${pctText}
-      </td>`;
-    rowsEl.appendChild(tr);
-  });
-}
-
-/* --------------------------------- Go --------------------------------- */
-document.addEventListener('DOMContentLoaded', bootstrap);+  }
+}
+
+export default handleTiingoRequest;
+
+// Netlify (lambda) entrypoint
+export const handler = async (event) => {
+  const rawQuery = event?.rawQuery ?? event?.rawQueryString ?? '';
+  const path = event?.path || '/api/tiingo';
+  const host = event?.headers?.host || 'example.org';
+  const url = event?.rawUrl || `https://${host}${path}${rawQuery ? `?${rawQuery}` : ''}`;
+  const method = event?.httpMethod || 'GET';
+  const body = method === 'GET' || method === 'HEAD' ? undefined : event?.body;
+
+  const request = new Request(url, { method, headers: event?.headers || {}, body });
+  const response = await handleTiingoRequest(request);
+  const headers = {}; response.headers.forEach((v, k) => { headers[k] = v; });
+
+  return { statusCode: response.status, headers, body: await response.text() };
+};