import { computeValuationScores, VALUATION_RADAR_LABELS } from './utils/valuation-scorer.js';
<<<<<<< HEAD
import { fetchAnalystIntel } from './utils/ai-analyst-client.js';
=======
import { enrichError } from './utils/frontend-errors.js';
import normalizeAiAnalystPayload from './utils/ai-analyst-normalizer.js';
>>>>>>> 29845160

const $ = (selector) => document.querySelector(selector);

const fmtCurrency = (value) => {
  const num = Number(value);
  if (!Number.isFinite(num)) return '—';
  return num.toLocaleString(undefined, { style: 'currency', currency: 'USD', maximumFractionDigits: 2 });
};

const fmtPercent = (value) => {
  const num = Number(value);
  if (!Number.isFinite(num)) return '—';
  return `${num > 0 ? '+' : ''}${num.toFixed(1)}%`;
};

const fmtDate = (iso) => {
  const date = iso ? new Date(iso) : null;
  if (!date || Number.isNaN(date.getTime())) return '—';
  return date.toLocaleString(undefined, { year: 'numeric', month: 'short', day: 'numeric' });
};

const isFiniteNumber = (value) =>
  value !== null && value !== undefined && value !== '' && Number.isFinite(Number(value));

let priceChart;
let valuationRadarChart;
let lastAnalysis = null;
let runButtonDefaultHtml = '';

const fmtMultiple = (value) => {
  const num = Number(value);
  if (!Number.isFinite(num)) return '—';
  return `${num.toFixed(1)}×`;
};

function extractValuationMetrics(valuationData = {}) {
  const valuation = valuationData?.valuation || valuationData;
  const price = valuation?.price ?? valuationData?.price ?? valuationData?.quote?.price;
  const fairValue = valuation?.fairValue ?? valuation?.valuation?.fairValue ?? null;
  const upside = price && fairValue ? (fairValue - price) / price : null;
  const entry = valuation?.suggestedEntry ?? valuation?.valuation?.suggestedEntry ?? valuationData?.suggestedEntry;
  const breakdown = valuation?.valuation?.components || valuation?.components || {};
  const fundamentals = valuationData?.fundamentals || valuation?.fundamentals || null;

  return { price, fairValue, upside, entry, breakdown, fundamentals };
}

function resetValuationCard(
  message = 'Awaiting valuation inputs from Tiingo fundamentals.',
  radarMessage = 'Quant metrics awaiting Tiingo fundamentals.',
) {
  $('#valuationPrice').textContent = '—';
  $('#valuationFair').textContent = '—';
  $('#valuationUpside').textContent = '—';
  $('#valuationEntry').textContent = '—';
  $('#valuationBreakdown').textContent = message;
  resetValuationRadar(radarMessage);
}

function resetPriceChart(message = 'Awaiting price data.') {
  $('#priceOverview').textContent = message;
  if (priceChart) {
    priceChart.destroy();
    priceChart = null;
  }
}

function setMetricBar(id, value) {
  const el = document.getElementById(id);
  if (!el) return;
  if (Number.isFinite(value)) {
    el.style.width = `${Math.max(0, Math.min(100, value))}%`;
    el.dataset.empty = 'false';
  } else {
    el.style.width = '0%';
    el.dataset.empty = 'true';
  }
}

function resetValuationRadar(message = 'Quant metrics awaiting Tiingo fundamentals.') {
  const centerScore = document.getElementById('valuationAiScore');
  if (centerScore) {
    centerScore.textContent = '—';
    delete centerScore.dataset.unit;
  }
  const inlineScore = document.getElementById('valuationAiScoreInline');
  if (inlineScore) inlineScore.textContent = '—';
  const peEl = document.getElementById('valuationPe');
  if (peEl) peEl.textContent = '—';
  const psEl = document.getElementById('valuationPs');
  if (psEl) psEl.textContent = '—';
  const upsideEl = document.getElementById('valuationUpsideMetric');
  if (upsideEl) upsideEl.textContent = '—';
  setMetricBar('valuationPeBar', null);
  setMetricBar('valuationPsBar', null);
  setMetricBar('valuationUpsideBar', null);
  setMetricBar('valuationScoreBar', null);
  const caption = document.getElementById('valuationRadarCaption');
  if (caption) caption.textContent = message;
  const container = document.getElementById('valuationRadar');
  if (container) container.classList.add('is-empty');
  if (valuationRadarChart) {
    valuationRadarChart.destroy();
    valuationRadarChart = null;
  }
}

function updateRadarChart(values = []) {
  const canvas = document.getElementById('valuationRadarChart');
  if (!canvas) return;
  const datasetValues = VALUATION_RADAR_LABELS.map((_, index) => {
    const value = values[index];
    return Number.isFinite(value) ? value : 0;
  });

  if (!valuationRadarChart) {
    valuationRadarChart = new Chart(canvas, {
      type: 'radar',
      data: {
        labels: VALUATION_RADAR_LABELS,
        datasets: [
          {
            data: datasetValues,
            fill: true,
            tension: 0.3,
            backgroundColor: 'rgba(74, 215, 168, 0.18)',
            borderColor: 'rgba(74, 215, 168, 0.65)',
            borderWidth: 2,
            pointBackgroundColor: 'rgba(74, 215, 168, 0.9)',
            pointBorderColor: 'rgba(74, 215, 168, 0.9)',
            pointRadius: 3,
            pointHoverRadius: 4,
          },
        ],
      },
      options: {
        responsive: true,
        maintainAspectRatio: false,
        plugins: {
          legend: { display: false },
          tooltip: {
            callbacks: {
              label(context) {
                const label = context.label || '';
                const value = Number.isFinite(context.parsed.r) ? context.parsed.r.toFixed(0) : '0';
                return `${label}: ${value}`;
              },
            },
          },
        },
        scales: {
          r: {
            suggestedMin: 0,
            suggestedMax: 100,
            beginAtZero: true,
            ticks: {
              display: false,
            },
            grid: {
              color: 'rgba(255, 255, 255, 0.08)',
            },
            angleLines: {
              color: 'rgba(255, 255, 255, 0.08)',
            },
            pointLabels: {
              color: 'rgba(255, 255, 255, 0.7)',
              font: {
                size: 11,
              },
            },
          },
        },
      },
    });
  } else {
    valuationRadarChart.data.datasets[0].data = datasetValues;
    valuationRadarChart.update();
  }
}

function renderValuationRadar({ price, upside, fundamentals }) {
  const { pe, ps, upside: upsideMetric, composite } = computeValuationScores({
    price,
    upside,
    fundamentals,
  });

  const peEl = document.getElementById('valuationPe');
  if (peEl) peEl.textContent = fmtMultiple(pe?.ratio);
  const psEl = document.getElementById('valuationPs');
  if (psEl) psEl.textContent = fmtMultiple(ps?.ratio);
  const upsideEl = document.getElementById('valuationUpsideMetric');
  if (upsideEl) upsideEl.textContent = Number.isFinite(upsideMetric?.percent)
    ? fmtPercent(upsideMetric.percent)
    : '—';

  const inlineScore = document.getElementById('valuationAiScoreInline');
  if (inlineScore) inlineScore.textContent = Number.isFinite(composite?.score)
    ? `${Math.round(composite.score)}%`
    : '—';

  const centerScore = document.getElementById('valuationAiScore');
  if (centerScore) {
    if (Number.isFinite(composite?.score)) {
      centerScore.textContent = Math.round(composite.score).toString();
      centerScore.dataset.unit = 'percent';
    } else {
      centerScore.textContent = '—';
      delete centerScore.dataset.unit;
    }
  }

  setMetricBar('valuationPeBar', pe?.score);
  setMetricBar('valuationPsBar', ps?.score);
  setMetricBar('valuationUpsideBar', upsideMetric?.score);
  setMetricBar('valuationScoreBar', composite?.score);

  const caption = document.getElementById('valuationRadarCaption');
  if (caption) {
    caption.textContent = composite?.availableCount
      ? 'Normalized valuation signals (0-100, higher indicates stronger relative value).'
      : 'Quant metrics awaiting Tiingo fundamentals.';
  }

  const container = document.getElementById('valuationRadar');
  if (container) container.classList.toggle('is-empty', !composite?.availableCount);

  updateRadarChart([pe?.score, ps?.score, upsideMetric?.score, composite?.score]);
}

<<<<<<< HEAD
=======
async function fetchIntel({ symbol, limit, timeframe }) {
  const url = new URL('/.netlify/functions/ai-analyst', window.location.origin);
  url.searchParams.set('symbol', symbol);
  url.searchParams.set('limit', limit);
  url.searchParams.set('priceLimit', limit);
  url.searchParams.set('timeframe', timeframe);
  url.searchParams.set('newsLimit', 12);
  url.searchParams.set('documentLimit', 12);

  try {
    const response = await fetch(url, { headers: { accept: 'application/json' } });
    const contentType = (response.headers.get('content-type') || '').toLowerCase();

    if (!response.ok) {
      let payload = null;
      let text = '';
      if (contentType.includes('application/json')) {
        payload = await response.json().catch(() => null);
      } else {
        text = await response.text().catch(() => '');
      }

      const rawMessage = payload?.error || payload?.message || payload?.detail || text || response.statusText;
      const error = new Error(rawMessage || 'AI Analyst request failed.');
      error.status = response.status;
      if (payload) {
        error.response = payload;
        error.detail = payload?.detail || payload?.error || payload?.message || '';
      } else if (text) {
        error.responseText = text;
      }
      throw error;
    }

    const body = await response.json();
    const warningHeader =
      response.headers.get('x-ai-analyst-warning')
      || response.headers.get('x-intel-warning')
      || '';
    return normalizeAiAnalystPayload(body, { warningHeader });
  } catch (error) {
    throw enrichError(error, {
      context: 'ai-analyst',
      fallback: 'AI Analyst is currently unavailable. Please try again shortly.',
    });
  }
}

>>>>>>> 29845160
function updateValuationCard(valuationData = {}) {
  const { price, fairValue, upside, entry, breakdown, fundamentals } = extractValuationMetrics(valuationData);

  $('#valuationPrice').textContent = fmtCurrency(price);
  $('#valuationFair').textContent = fmtCurrency(fairValue);
  $('#valuationUpside').textContent = Number.isFinite(upside) ? fmtPercent(upside * 100) : '—';
  $('#valuationEntry').textContent = fmtCurrency(entry);

  const items = [
    ['Discounted cash flow', breakdown.discountedCashFlow],
    ['Earnings power', breakdown.earningsPower],
    ['Revenue multiple', breakdown.revenueMultiple],
    ['Book value', breakdown.bookValue],
  ].filter(([, value]) => Number.isFinite(Number(value)));

  $('#valuationBreakdown').textContent = items.length
    ? items.map(([label, value]) => `${label}: ${fmtCurrency(value)}`).join(' · ')
    : 'Awaiting valuation inputs from Tiingo fundamentals.';

  renderValuationRadar({ price, upside, fundamentals });
}

function renderTimeline(timeline = []) {
  const container = $('#timeline');
  container.innerHTML = '';
  const template = $('#timelineItemTemplate');
  timeline.slice(0, 20).forEach((event) => {
    const clone = template.content.cloneNode(true);
    clone.querySelector('.timeline-time').textContent = fmtDate(event.publishedAt);
    clone.querySelector('.timeline-title').textContent = event.headline || event.type;
    clone.querySelector('.timeline-body').textContent = event.summary || '';
    container.appendChild(clone);
  });
  if (!timeline.length) {
    container.innerHTML = '<li class="placeholder-item">No events available for the selected window.</li>';
  }
}

function renderDocuments(documents = []) {
  const container = $('#documents');
  container.innerHTML = '';
  const template = $('#documentItemTemplate');
  documents.slice(0, 12).forEach((doc) => {
    const clone = template.content.cloneNode(true);
    clone.querySelector('.document-title').textContent = doc.headline || doc.documentType || 'Document';
    clone.querySelector('.document-link').href = doc.url || '#';
    clone.querySelector('.document-meta').textContent = `${doc.documentType || 'Filing'} · ${fmtDate(doc.publishedAt)}`;
    container.appendChild(clone);
  });
  if (!documents.length) {
    container.innerHTML = '<li class="placeholder-item">No regulatory documents detected in the lookback window.</li>';
  }
}

function newsToneClass(sentiment) {
  if (Number.isFinite(Number(sentiment))) {
    if (sentiment > 0.2) return 'positive';
    if (sentiment < -0.2) return 'negative';
  }
  return 'neutral';
}

function renderNews(news = []) {
  const container = $('#newsList');
  container.innerHTML = '';
  const template = $('#newsItemTemplate');
  news.slice(0, 20).forEach((item) => {
    const clone = template.content.cloneNode(true);
    clone.querySelector('.news-source').textContent = item.source || 'Unknown';
    clone.querySelector('.news-date').textContent = fmtDate(item.publishedAt);
    const link = clone.querySelector('.news-headline');
    link.textContent = item.headline || 'View story';
    link.href = item.url || '#';
    clone.querySelector('.news-summary').textContent = item.summary || '';
    clone.querySelector('.news-item').classList.add(newsToneClass(item.sentiment));
    container.appendChild(clone);
  });
  if (!news.length) {
    container.innerHTML = '<li class="placeholder-item">No news flow captured for the chosen horizon.</li>';
  }
}

function renderChart(rows = []) {
  const ctx = $('#priceChart');
  if (!ctx) return;
  if (!Array.isArray(rows) || rows.length === 0) {
    resetPriceChart('Price data unavailable from Tiingo.');
    return;
  }
  const parsed = rows
    .map((row) => ({
      label: row?.date ? new Date(row.date).toLocaleDateString() : '',
      value: Number(row?.close ?? row?.price ?? row?.last),
    }))
    .filter((point) => point.label && Number.isFinite(point.value));

  if (!parsed.length) {
    resetPriceChart('Price data unavailable from Tiingo.');
    return;
  }

  const labels = parsed.map((point) => point.label);
  const data = parsed.map((point) => point.value);
  const start = data[0];
  const end = data[data.length - 1];
  if (Number.isFinite(start) && Number.isFinite(end) && Math.abs(start) > 1e-6) {
    const change = ((end - start) / start) * 100;
    $('#priceOverview').textContent = `${fmtCurrency(start)} → ${fmtCurrency(end)} (${fmtPercent(change)})`;
  } else {
    $('#priceOverview').textContent = 'Price trend unavailable.';
  }

  if (priceChart) priceChart.destroy();
  priceChart = new Chart(ctx, {
    type: 'line',
    data: {
      labels,
      datasets: [
        {
          label: 'Close',
          data,
          tension: 0.2,
          borderColor: '#4ad7a8',
          backgroundColor: 'rgba(74, 215, 168, 0.18)',
          fill: true,
        },
      ],
    },
    options: {
      responsive: true,
      maintainAspectRatio: false,
      plugins: {
        legend: { display: false },
        tooltip: { mode: 'index', intersect: false },
      },
      scales: {
        x: {
          ticks: { color: '#a7b3c5' },
          grid: { color: 'rgba(255,255,255,0.06)' },
        },
        y: {
          ticks: { color: '#a7b3c5' },
          grid: { color: 'rgba(255,255,255,0.08)' },
        },
      },
    },
  });
}

function showPlaceholderList(selector, message, { element = 'li' } = {}) {
  const container = $(selector);
  if (!container) return;
  container.innerHTML = `<${element} class="placeholder-item">${message}</${element}>`;
}

function renderNarrative(text, placeholder = 'AI narrative unavailable. Please retry.') {
  const panel = $('#aiNarrativePanel');
  if (!panel) return;
  panel.innerHTML = '';
  const content = typeof text === 'string' ? text.trim() : '';
  if (!content) {
    const fallback = document.createElement('p');
    fallback.className = 'ai-summary placeholder';
    fallback.textContent = placeholder;
    panel.appendChild(fallback);
    return;
  }

  const paragraphs = content.split(/\n{2,}/).map((block) => block.trim()).filter(Boolean);
  const blocks = paragraphs.length ? paragraphs : [content];
  blocks.forEach((block) => {
    const paragraph = document.createElement('p');
    paragraph.className = 'ai-summary';
    paragraph.textContent = block.replace(/\s+/g, ' ').trim();
    panel.appendChild(paragraph);
  });
}

function setStatus(message, tone = 'info') {
  const el = $('#statusMessage');
  if (!el) return;
  el.textContent = message || '';
  el.className = `status-message ${tone}`;
}

function setLoadingState(isLoading) {
  const runBtn = $('#runAnalysis');
  if (runBtn) {
    if (!runButtonDefaultHtml) {
      runButtonDefaultHtml = runBtn.innerHTML;
    }
    runBtn.disabled = isLoading;
    runBtn.setAttribute('aria-busy', isLoading ? 'true' : 'false');
    runBtn.innerHTML = isLoading
      ? '<span class="spinner" aria-hidden="true"></span><span>Running…</span>'
      : runButtonDefaultHtml;
  }

  const exportBtn = $('#exportReport');
  if (exportBtn) {
    const disabled = isLoading || !lastAnalysis;
    exportBtn.disabled = disabled;
    exportBtn.setAttribute('aria-disabled', disabled ? 'true' : 'false');
  }

  const loadingStrip = $('#aiNarrativeLoading');
  if (loadingStrip) {
    loadingStrip.classList.toggle('active', isLoading);
  }

  const panel = $('#aiNarrativePanel');
  if (panel) {
    panel.classList.toggle('loading', isLoading);
  }

  if (document.body) {
    document.body.classList.toggle('is-loading', isLoading);
  }
}

function formatFundamentalSnapshot(fundamentals = {}) {
  const metrics = fundamentals?.metrics || {};
  const latest = fundamentals?.latest || {};
  const lines = [];

  const currencyLine = (label, value) => {
    if (!isFiniteNumber(value)) return null;
    return `- ${label}: ${fmtCurrency(value)}`;
  };

  const percentLine = (label, value) => {
    if (!isFiniteNumber(value)) return null;
    return `- ${label}: ${fmtPercent(Number(value) * 100)}`;
  };

  const metricFields = [
    ['Revenue per share', metrics.revenuePerShare],
    ['Earnings per share', metrics.earningsPerShare],
    ['Free cash flow per share', metrics.freeCashFlowPerShare],
    ['Book value per share', metrics.bookValuePerShare],
  ];

  metricFields.forEach(([label, value]) => {
    const line = currencyLine(label, value);
    if (line) lines.push(line);
  });

  const growthLines = [
    percentLine('Revenue growth', metrics.revenueGrowth),
    percentLine('EPS growth', metrics.epsGrowth),
    percentLine('FCF growth', metrics.fcfGrowth),
  ].filter(Boolean);
  lines.push(...growthLines);

  if (latest?.reportDate) {
    lines.push(`- Latest report date: ${fmtDate(latest.reportDate)}`);
  }

  return lines.length ? lines : ['- Fundamental metrics unavailable from Tiingo.'];
}

function formatTimelineForReport(timeline = []) {
  if (!Array.isArray(timeline) || !timeline.length) {
    return ['- No major corporate events captured.'];
  }
  return timeline.slice(0, 5).map((event) => {
    const date = fmtDate(event.publishedAt ?? event.date);
    const title = event.headline || event.type || 'Event';
    const summary = event.summary ? ` — ${event.summary}` : '';
    return `- ${date}: ${title}${summary}`;
  });
}

function formatNewsForReport(news = []) {
  if (!Array.isArray(news) || !news.length) {
    return ['- No notable news items recorded.'];
  }
  return news.slice(0, 5).map((item) => {
    const date = fmtDate(item.publishedAt);
    const source = item.source || 'Unknown source';
    const sentiment = isFiniteNumber(item.sentiment)
      ? fmtPercent(Number(item.sentiment) * 100)
      : 'n/a';
    const headline = item.headline || 'Headline unavailable';
    return `- ${date} · ${source}: ${headline} (Sentiment ${sentiment})`;
  });
}

function formatPriceForReport(rows = []) {
  if (!Array.isArray(rows) || !rows.length) {
    return 'Price history unavailable.';
  }
  const parsed = rows
    .map((row) => ({
      date: row?.date ? new Date(row.date) : null,
      value: Number(row?.close ?? row?.price ?? row?.last),
    }))
    .filter((point) => point.date && isFiniteNumber(point.value))
    .sort((a, b) => a.date - b.date);

  if (!parsed.length) {
    return 'Price history unavailable.';
  }

  const first = parsed[0];
  const last = parsed[parsed.length - 1];
  const change = Math.abs(first.value) > 1e-6 ? ((last.value - first.value) / first.value) * 100 : null;
  const startDate = first.date.toISOString().slice(0, 10);
  const endDate = last.date.toISOString().slice(0, 10);
  const changeText = Number.isFinite(change) ? fmtPercent(change) : '—';
  return `${fmtCurrency(first.value)} (${startDate}) → ${fmtCurrency(last.value)} (${endDate}) · Change ${changeText}`;
}

function buildReportContent(symbol, data, { limit, timeframe }) {
  const timestamp = (() => {
    const candidate = data?.generatedAt ? new Date(data.generatedAt) : new Date();
    return Number.isNaN(candidate.getTime()) ? new Date().toLocaleString() : candidate.toLocaleString();
  })();

  const { price, fairValue, upside, entry, fundamentals } = extractValuationMetrics(data?.valuation || {});
  const valuationLines = [
    `- Last price: ${fmtCurrency(price)}`,
    `- Fair value: ${fmtCurrency(fairValue)}`,
    `- Upside: ${Number.isFinite(upside) ? fmtPercent(upside * 100) : '—'}`,
    `- Suggested entry: ${fmtCurrency(entry)}`,
  ];

  const fundamentalsLines = formatFundamentalSnapshot(fundamentals);
  const timelineLines = formatTimelineForReport(data?.timeline);
  const newsLines = formatNewsForReport(data?.news);
  const priceLine = formatPriceForReport(data?.trend);
  const narrative = (data?.aiSummary || '').trim() || 'AI narrative unavailable.';

  return [
    `# AI Analyst Desk Report: ${symbol}`,
    '',
    `Generated: ${timestamp}`,
    `Lookback: ${limit} candles · Horizon ${timeframe}`,
    '',
    '## Narrative',
    narrative,
    '',
    '## Valuation Snapshot',
    ...valuationLines,
    '',
    '## Price Action',
    `- ${priceLine}`,
    '',
    '## Key Fundamentals',
    ...fundamentalsLines,
    '',
    '## Recent Corporate Events',
    ...timelineLines,
    '',
    '## News Highlights',
    ...newsLines,
    '',
    '---',
    '_Generated by the AI Analyst Desk using Tiingo market intelligence._',
    '',
  ].join('\n');
}

function downloadReport(symbol, data, context) {
  const content = buildReportContent(symbol, data, context);
  const blob = new Blob([content], { type: 'text/markdown' });
  const url = URL.createObjectURL(blob);
  const link = document.createElement('a');
  link.href = url;
  link.download = `${symbol}-ai-analyst-report.md`;
  document.body.appendChild(link);
  link.click();
  document.body.removeChild(link);
  URL.revokeObjectURL(url);
}

async function runAnalysis() {
  const symbol = ($('#tickerInput').value || 'AAPL').trim().toUpperCase();
  const limit = Number($('#lookbackInput').value) || 120;
  const timeframe = $('#timeframeSelect').value || '3M';

  lastAnalysis = null;
  setLoadingState(true);
  setStatus('Running ChatGPT‑5 analysis…', 'info');
  renderNarrative('', 'Processing latest Tiingo data…');
  resetValuationCard('Crunching valuation components…', 'Calibrating valuation radar…');
  showPlaceholderList('#timeline', 'Assembling event timeline…');
  showPlaceholderList('#documents', 'Retrieving regulatory documents…');
  showPlaceholderList('#newsList', 'Streaming latest news and sentiment…');
  resetPriceChart('Loading price data…');
  $('#intelTimestamp').textContent = '';

  try {
<<<<<<< HEAD
    const { data, warning } = await fetchAnalystIntel({ symbol, limit, timeframe });
=======
    const { data, warning, meta } = await fetchIntel({ symbol, limit, timeframe });
>>>>>>> 29845160
    if (!data) throw new Error('No intelligence returned');

    updateValuationCard(data.valuation);
    renderTimeline(data.timeline);
    renderDocuments(data.documents);
    renderNews(data.news);
    renderChart(data.trend || []);
    renderNarrative(data.aiSummary);
    $('#intelTimestamp').textContent = data.generatedAt ? `Generated ${fmtDate(data.generatedAt)}` : '';

    const message = warning ? `Completed with notice: ${warning}` : 'Analysis completed successfully.';
    const tone = warning ? 'info' : 'success';
    setStatus(message, tone);

    lastAnalysis = { symbol, limit, timeframe, data, meta };
    if (meta?.narrativeSource) {
      console.info('AI Analyst narrative source:', meta.narrativeSource, meta);
    }
  } catch (error) {
    console.error(error);
    setStatus(error?.userMessage || error?.friendlyMessage || error?.message || 'Analysis failed. Please retry.', 'error');
    resetValuationCard();
    renderTimeline([]);
    renderDocuments([]);
    renderNews([]);
    resetPriceChart('Price history unavailable.');
    renderNarrative('', error?.userMessage || error?.friendlyMessage || 'Unable to produce AI narrative. Please retry.');
  } finally {
    setLoadingState(false);
  }
}

function init() {
  const runBtn = $('#runAnalysis');
  if (runBtn) {
    runBtn.addEventListener('click', () => {
      runAnalysis();
    });
  }

  const tickerInput = $('#tickerInput');
  if (tickerInput) {
    tickerInput.addEventListener('keydown', (event) => {
      if (event.key === 'Enter') {
        event.preventDefault();
        runAnalysis();
      }
    });
  }

  const exportBtn = $('#exportReport');
  if (exportBtn) {
    exportBtn.addEventListener('click', () => {
      if (!lastAnalysis) {
        setStatus('Run an analysis before downloading the report.', 'error');
        return;
      }
      downloadReport(lastAnalysis.symbol, lastAnalysis.data, {
        limit: lastAnalysis.limit,
        timeframe: lastAnalysis.timeframe,
      });
      setStatus('Report downloaded as Markdown snapshot.', 'success');
    });
  }

  runAnalysis().catch((error) => {
    console.error('Initial analysis failed', error);
    setStatus(error?.userMessage || error?.friendlyMessage || 'Initial analysis failed. Please retry.', 'error');
  });
}

document.addEventListener('DOMContentLoaded', init);<|MERGE_RESOLUTION|>--- conflicted
+++ resolved
@@ -1,10 +1,6 @@
 import { computeValuationScores, VALUATION_RADAR_LABELS } from './utils/valuation-scorer.js';
-<<<<<<< HEAD
-import { fetchAnalystIntel } from './utils/ai-analyst-client.js';
-=======
 import { enrichError } from './utils/frontend-errors.js';
 import normalizeAiAnalystPayload from './utils/ai-analyst-normalizer.js';
->>>>>>> 29845160
 
 const $ = (selector) => document.querySelector(selector);
 
@@ -31,6 +27,7 @@
 
 let priceChart;
 let valuationRadarChart;
+let heatmapChart;
 let lastAnalysis = null;
 let runButtonDefaultHtml = '';
 
@@ -39,6 +36,10 @@
   if (!Number.isFinite(num)) return '—';
   return `${num.toFixed(1)}×`;
 };
+
+/* -----------------------------
+   Core Valuation Utilities
+------------------------------ */
 
 function extractValuationMetrics(valuationData = {}) {
   const valuation = valuationData?.valuation || valuationData;
@@ -48,69 +49,12 @@
   const entry = valuation?.suggestedEntry ?? valuation?.valuation?.suggestedEntry ?? valuationData?.suggestedEntry;
   const breakdown = valuation?.valuation?.components || valuation?.components || {};
   const fundamentals = valuationData?.fundamentals || valuation?.fundamentals || null;
-
   return { price, fairValue, upside, entry, breakdown, fundamentals };
 }
 
-function resetValuationCard(
-  message = 'Awaiting valuation inputs from Tiingo fundamentals.',
-  radarMessage = 'Quant metrics awaiting Tiingo fundamentals.',
-) {
-  $('#valuationPrice').textContent = '—';
-  $('#valuationFair').textContent = '—';
-  $('#valuationUpside').textContent = '—';
-  $('#valuationEntry').textContent = '—';
-  $('#valuationBreakdown').textContent = message;
-  resetValuationRadar(radarMessage);
-}
-
-function resetPriceChart(message = 'Awaiting price data.') {
-  $('#priceOverview').textContent = message;
-  if (priceChart) {
-    priceChart.destroy();
-    priceChart = null;
-  }
-}
-
-function setMetricBar(id, value) {
-  const el = document.getElementById(id);
-  if (!el) return;
-  if (Number.isFinite(value)) {
-    el.style.width = `${Math.max(0, Math.min(100, value))}%`;
-    el.dataset.empty = 'false';
-  } else {
-    el.style.width = '0%';
-    el.dataset.empty = 'true';
-  }
-}
-
-function resetValuationRadar(message = 'Quant metrics awaiting Tiingo fundamentals.') {
-  const centerScore = document.getElementById('valuationAiScore');
-  if (centerScore) {
-    centerScore.textContent = '—';
-    delete centerScore.dataset.unit;
-  }
-  const inlineScore = document.getElementById('valuationAiScoreInline');
-  if (inlineScore) inlineScore.textContent = '—';
-  const peEl = document.getElementById('valuationPe');
-  if (peEl) peEl.textContent = '—';
-  const psEl = document.getElementById('valuationPs');
-  if (psEl) psEl.textContent = '—';
-  const upsideEl = document.getElementById('valuationUpsideMetric');
-  if (upsideEl) upsideEl.textContent = '—';
-  setMetricBar('valuationPeBar', null);
-  setMetricBar('valuationPsBar', null);
-  setMetricBar('valuationUpsideBar', null);
-  setMetricBar('valuationScoreBar', null);
-  const caption = document.getElementById('valuationRadarCaption');
-  if (caption) caption.textContent = message;
-  const container = document.getElementById('valuationRadar');
-  if (container) container.classList.add('is-empty');
-  if (valuationRadarChart) {
-    valuationRadarChart.destroy();
-    valuationRadarChart = null;
-  }
-}
+/* -----------------------------
+   Radar Chart Rendering
+------------------------------ */
 
 function updateRadarChart(values = []) {
   const canvas = document.getElementById('valuationRadarChart');
@@ -143,40 +87,8 @@
       options: {
         responsive: true,
         maintainAspectRatio: false,
-        plugins: {
-          legend: { display: false },
-          tooltip: {
-            callbacks: {
-              label(context) {
-                const label = context.label || '';
-                const value = Number.isFinite(context.parsed.r) ? context.parsed.r.toFixed(0) : '0';
-                return `${label}: ${value}`;
-              },
-            },
-          },
-        },
-        scales: {
-          r: {
-            suggestedMin: 0,
-            suggestedMax: 100,
-            beginAtZero: true,
-            ticks: {
-              display: false,
-            },
-            grid: {
-              color: 'rgba(255, 255, 255, 0.08)',
-            },
-            angleLines: {
-              color: 'rgba(255, 255, 255, 0.08)',
-            },
-            pointLabels: {
-              color: 'rgba(255, 255, 255, 0.7)',
-              font: {
-                size: 11,
-              },
-            },
-          },
-        },
+        plugins: { legend: { display: false } },
+        scales: { r: { suggestedMin: 0, suggestedMax: 100 } },
       },
     });
   } else {
@@ -185,97 +97,104 @@
   }
 }
 
-function renderValuationRadar({ price, upside, fundamentals }) {
-  const { pe, ps, upside: upsideMetric, composite } = computeValuationScores({
-    price,
-    upside,
-    fundamentals,
+/* -----------------------------
+   Heatmap Rendering
+------------------------------ */
+
+function renderHeatmap(matrix = []) {
+  const canvas = document.getElementById('valuationHeatmap');
+  if (!canvas) return;
+
+  if (heatmapChart) {
+    heatmapChart.destroy();
+  }
+
+  const labelsX = [...new Set(matrix.map((m) => m.x))];
+  const labelsY = [...new Set(matrix.map((m) => m.y))];
+
+  heatmapChart = new Chart(canvas, {
+    type: 'matrix',
+    data: {
+      datasets: [
+        {
+          label: 'Valuation Heatmap',
+          data: matrix.map((m) => ({ x: m.x, y: m.y, v: m.v })),
+          backgroundColor(ctx) {
+            const v = ctx.dataset.data[ctx.dataIndex].v;
+            return v > 0 ? `rgba(74,215,168,${v / 100})` : `rgba(255,99,132,${Math.abs(v) / 100})`;
+          },
+          borderWidth: 1,
+          width: () => 25,
+          height: () => 25,
+        },
+      ],
+    },
+    options: {
+      scales: {
+        x: { labels: labelsX },
+        y: { labels: labelsY },
+      },
+      plugins: {
+        tooltip: {
+          callbacks: {
+            label: (ctx) => `(${ctx.raw.x}, ${ctx.raw.y}): ${fmtPercent(ctx.raw.v)}`,
+          },
+        },
+      },
+    },
   });
-
-  const peEl = document.getElementById('valuationPe');
-  if (peEl) peEl.textContent = fmtMultiple(pe?.ratio);
-  const psEl = document.getElementById('valuationPs');
-  if (psEl) psEl.textContent = fmtMultiple(ps?.ratio);
-  const upsideEl = document.getElementById('valuationUpsideMetric');
-  if (upsideEl) upsideEl.textContent = Number.isFinite(upsideMetric?.percent)
-    ? fmtPercent(upsideMetric.percent)
-    : '—';
-
-  const inlineScore = document.getElementById('valuationAiScoreInline');
-  if (inlineScore) inlineScore.textContent = Number.isFinite(composite?.score)
-    ? `${Math.round(composite.score)}%`
-    : '—';
-
-  const centerScore = document.getElementById('valuationAiScore');
-  if (centerScore) {
-    if (Number.isFinite(composite?.score)) {
-      centerScore.textContent = Math.round(composite.score).toString();
-      centerScore.dataset.unit = 'percent';
-    } else {
-      centerScore.textContent = '—';
-      delete centerScore.dataset.unit;
-    }
-  }
-
-  setMetricBar('valuationPeBar', pe?.score);
-  setMetricBar('valuationPsBar', ps?.score);
-  setMetricBar('valuationUpsideBar', upsideMetric?.score);
-  setMetricBar('valuationScoreBar', composite?.score);
-
-  const caption = document.getElementById('valuationRadarCaption');
-  if (caption) {
-    caption.textContent = composite?.availableCount
-      ? 'Normalized valuation signals (0-100, higher indicates stronger relative value).'
-      : 'Quant metrics awaiting Tiingo fundamentals.';
-  }
-
-  const container = document.getElementById('valuationRadar');
-  if (container) container.classList.toggle('is-empty', !composite?.availableCount);
-
-  updateRadarChart([pe?.score, ps?.score, upsideMetric?.score, composite?.score]);
-}
-
-<<<<<<< HEAD
-=======
+}
+
+/* -----------------------------
+   CSV Export
+------------------------------ */
+
+function downloadCsv(symbol, data) {
+  const rows = [];
+  rows.push(['Metric', 'Value']);
+  const { price, fairValue, upside, entry } = extractValuationMetrics(data?.valuation || {});
+  rows.push(['Last price', price]);
+  rows.push(['Fair value', fairValue]);
+  rows.push(['Upside', upside]);
+  rows.push(['Entry', entry]);
+
+  if (Array.isArray(data?.trend)) {
+    rows.push([]);
+    rows.push(['Date', 'Price']);
+    data.trend.forEach((t) => {
+      rows.push([t.date, t.close ?? t.price ?? t.last]);
+    });
+  }
+
+  let csv = rows.map((r) => r.join(',')).join('\n');
+  const blob = new Blob([csv], { type: 'text/csv' });
+  const url = URL.createObjectURL(blob);
+  const link = document.createElement('a');
+  link.href = url;
+  link.download = `${symbol}-ai-analyst.csv`;
+  document.body.appendChild(link);
+  link.click();
+  document.body.removeChild(link);
+  URL.revokeObjectURL(url);
+}
+
+/* -----------------------------
+   Intel Fetcher
+------------------------------ */
+
 async function fetchIntel({ symbol, limit, timeframe }) {
   const url = new URL('/.netlify/functions/ai-analyst', window.location.origin);
   url.searchParams.set('symbol', symbol);
   url.searchParams.set('limit', limit);
-  url.searchParams.set('priceLimit', limit);
   url.searchParams.set('timeframe', timeframe);
   url.searchParams.set('newsLimit', 12);
   url.searchParams.set('documentLimit', 12);
 
   try {
     const response = await fetch(url, { headers: { accept: 'application/json' } });
-    const contentType = (response.headers.get('content-type') || '').toLowerCase();
-
-    if (!response.ok) {
-      let payload = null;
-      let text = '';
-      if (contentType.includes('application/json')) {
-        payload = await response.json().catch(() => null);
-      } else {
-        text = await response.text().catch(() => '');
-      }
-
-      const rawMessage = payload?.error || payload?.message || payload?.detail || text || response.statusText;
-      const error = new Error(rawMessage || 'AI Analyst request failed.');
-      error.status = response.status;
-      if (payload) {
-        error.response = payload;
-        error.detail = payload?.detail || payload?.error || payload?.message || '';
-      } else if (text) {
-        error.responseText = text;
-      }
-      throw error;
-    }
-
+    if (!response.ok) throw new Error(`AI Analyst request failed (${response.status})`);
     const body = await response.json();
-    const warningHeader =
-      response.headers.get('x-ai-analyst-warning')
-      || response.headers.get('x-intel-warning')
-      || '';
+    const warningHeader = response.headers.get('x-ai-analyst-warning') || '';
     return normalizeAiAnalystPayload(body, { warningHeader });
   } catch (error) {
     throw enrichError(error, {
@@ -285,382 +204,9 @@
   }
 }
 
->>>>>>> 29845160
-function updateValuationCard(valuationData = {}) {
-  const { price, fairValue, upside, entry, breakdown, fundamentals } = extractValuationMetrics(valuationData);
-
-  $('#valuationPrice').textContent = fmtCurrency(price);
-  $('#valuationFair').textContent = fmtCurrency(fairValue);
-  $('#valuationUpside').textContent = Number.isFinite(upside) ? fmtPercent(upside * 100) : '—';
-  $('#valuationEntry').textContent = fmtCurrency(entry);
-
-  const items = [
-    ['Discounted cash flow', breakdown.discountedCashFlow],
-    ['Earnings power', breakdown.earningsPower],
-    ['Revenue multiple', breakdown.revenueMultiple],
-    ['Book value', breakdown.bookValue],
-  ].filter(([, value]) => Number.isFinite(Number(value)));
-
-  $('#valuationBreakdown').textContent = items.length
-    ? items.map(([label, value]) => `${label}: ${fmtCurrency(value)}`).join(' · ')
-    : 'Awaiting valuation inputs from Tiingo fundamentals.';
-
-  renderValuationRadar({ price, upside, fundamentals });
-}
-
-function renderTimeline(timeline = []) {
-  const container = $('#timeline');
-  container.innerHTML = '';
-  const template = $('#timelineItemTemplate');
-  timeline.slice(0, 20).forEach((event) => {
-    const clone = template.content.cloneNode(true);
-    clone.querySelector('.timeline-time').textContent = fmtDate(event.publishedAt);
-    clone.querySelector('.timeline-title').textContent = event.headline || event.type;
-    clone.querySelector('.timeline-body').textContent = event.summary || '';
-    container.appendChild(clone);
-  });
-  if (!timeline.length) {
-    container.innerHTML = '<li class="placeholder-item">No events available for the selected window.</li>';
-  }
-}
-
-function renderDocuments(documents = []) {
-  const container = $('#documents');
-  container.innerHTML = '';
-  const template = $('#documentItemTemplate');
-  documents.slice(0, 12).forEach((doc) => {
-    const clone = template.content.cloneNode(true);
-    clone.querySelector('.document-title').textContent = doc.headline || doc.documentType || 'Document';
-    clone.querySelector('.document-link').href = doc.url || '#';
-    clone.querySelector('.document-meta').textContent = `${doc.documentType || 'Filing'} · ${fmtDate(doc.publishedAt)}`;
-    container.appendChild(clone);
-  });
-  if (!documents.length) {
-    container.innerHTML = '<li class="placeholder-item">No regulatory documents detected in the lookback window.</li>';
-  }
-}
-
-function newsToneClass(sentiment) {
-  if (Number.isFinite(Number(sentiment))) {
-    if (sentiment > 0.2) return 'positive';
-    if (sentiment < -0.2) return 'negative';
-  }
-  return 'neutral';
-}
-
-function renderNews(news = []) {
-  const container = $('#newsList');
-  container.innerHTML = '';
-  const template = $('#newsItemTemplate');
-  news.slice(0, 20).forEach((item) => {
-    const clone = template.content.cloneNode(true);
-    clone.querySelector('.news-source').textContent = item.source || 'Unknown';
-    clone.querySelector('.news-date').textContent = fmtDate(item.publishedAt);
-    const link = clone.querySelector('.news-headline');
-    link.textContent = item.headline || 'View story';
-    link.href = item.url || '#';
-    clone.querySelector('.news-summary').textContent = item.summary || '';
-    clone.querySelector('.news-item').classList.add(newsToneClass(item.sentiment));
-    container.appendChild(clone);
-  });
-  if (!news.length) {
-    container.innerHTML = '<li class="placeholder-item">No news flow captured for the chosen horizon.</li>';
-  }
-}
-
-function renderChart(rows = []) {
-  const ctx = $('#priceChart');
-  if (!ctx) return;
-  if (!Array.isArray(rows) || rows.length === 0) {
-    resetPriceChart('Price data unavailable from Tiingo.');
-    return;
-  }
-  const parsed = rows
-    .map((row) => ({
-      label: row?.date ? new Date(row.date).toLocaleDateString() : '',
-      value: Number(row?.close ?? row?.price ?? row?.last),
-    }))
-    .filter((point) => point.label && Number.isFinite(point.value));
-
-  if (!parsed.length) {
-    resetPriceChart('Price data unavailable from Tiingo.');
-    return;
-  }
-
-  const labels = parsed.map((point) => point.label);
-  const data = parsed.map((point) => point.value);
-  const start = data[0];
-  const end = data[data.length - 1];
-  if (Number.isFinite(start) && Number.isFinite(end) && Math.abs(start) > 1e-6) {
-    const change = ((end - start) / start) * 100;
-    $('#priceOverview').textContent = `${fmtCurrency(start)} → ${fmtCurrency(end)} (${fmtPercent(change)})`;
-  } else {
-    $('#priceOverview').textContent = 'Price trend unavailable.';
-  }
-
-  if (priceChart) priceChart.destroy();
-  priceChart = new Chart(ctx, {
-    type: 'line',
-    data: {
-      labels,
-      datasets: [
-        {
-          label: 'Close',
-          data,
-          tension: 0.2,
-          borderColor: '#4ad7a8',
-          backgroundColor: 'rgba(74, 215, 168, 0.18)',
-          fill: true,
-        },
-      ],
-    },
-    options: {
-      responsive: true,
-      maintainAspectRatio: false,
-      plugins: {
-        legend: { display: false },
-        tooltip: { mode: 'index', intersect: false },
-      },
-      scales: {
-        x: {
-          ticks: { color: '#a7b3c5' },
-          grid: { color: 'rgba(255,255,255,0.06)' },
-        },
-        y: {
-          ticks: { color: '#a7b3c5' },
-          grid: { color: 'rgba(255,255,255,0.08)' },
-        },
-      },
-    },
-  });
-}
-
-function showPlaceholderList(selector, message, { element = 'li' } = {}) {
-  const container = $(selector);
-  if (!container) return;
-  container.innerHTML = `<${element} class="placeholder-item">${message}</${element}>`;
-}
-
-function renderNarrative(text, placeholder = 'AI narrative unavailable. Please retry.') {
-  const panel = $('#aiNarrativePanel');
-  if (!panel) return;
-  panel.innerHTML = '';
-  const content = typeof text === 'string' ? text.trim() : '';
-  if (!content) {
-    const fallback = document.createElement('p');
-    fallback.className = 'ai-summary placeholder';
-    fallback.textContent = placeholder;
-    panel.appendChild(fallback);
-    return;
-  }
-
-  const paragraphs = content.split(/\n{2,}/).map((block) => block.trim()).filter(Boolean);
-  const blocks = paragraphs.length ? paragraphs : [content];
-  blocks.forEach((block) => {
-    const paragraph = document.createElement('p');
-    paragraph.className = 'ai-summary';
-    paragraph.textContent = block.replace(/\s+/g, ' ').trim();
-    panel.appendChild(paragraph);
-  });
-}
-
-function setStatus(message, tone = 'info') {
-  const el = $('#statusMessage');
-  if (!el) return;
-  el.textContent = message || '';
-  el.className = `status-message ${tone}`;
-}
-
-function setLoadingState(isLoading) {
-  const runBtn = $('#runAnalysis');
-  if (runBtn) {
-    if (!runButtonDefaultHtml) {
-      runButtonDefaultHtml = runBtn.innerHTML;
-    }
-    runBtn.disabled = isLoading;
-    runBtn.setAttribute('aria-busy', isLoading ? 'true' : 'false');
-    runBtn.innerHTML = isLoading
-      ? '<span class="spinner" aria-hidden="true"></span><span>Running…</span>'
-      : runButtonDefaultHtml;
-  }
-
-  const exportBtn = $('#exportReport');
-  if (exportBtn) {
-    const disabled = isLoading || !lastAnalysis;
-    exportBtn.disabled = disabled;
-    exportBtn.setAttribute('aria-disabled', disabled ? 'true' : 'false');
-  }
-
-  const loadingStrip = $('#aiNarrativeLoading');
-  if (loadingStrip) {
-    loadingStrip.classList.toggle('active', isLoading);
-  }
-
-  const panel = $('#aiNarrativePanel');
-  if (panel) {
-    panel.classList.toggle('loading', isLoading);
-  }
-
-  if (document.body) {
-    document.body.classList.toggle('is-loading', isLoading);
-  }
-}
-
-function formatFundamentalSnapshot(fundamentals = {}) {
-  const metrics = fundamentals?.metrics || {};
-  const latest = fundamentals?.latest || {};
-  const lines = [];
-
-  const currencyLine = (label, value) => {
-    if (!isFiniteNumber(value)) return null;
-    return `- ${label}: ${fmtCurrency(value)}`;
-  };
-
-  const percentLine = (label, value) => {
-    if (!isFiniteNumber(value)) return null;
-    return `- ${label}: ${fmtPercent(Number(value) * 100)}`;
-  };
-
-  const metricFields = [
-    ['Revenue per share', metrics.revenuePerShare],
-    ['Earnings per share', metrics.earningsPerShare],
-    ['Free cash flow per share', metrics.freeCashFlowPerShare],
-    ['Book value per share', metrics.bookValuePerShare],
-  ];
-
-  metricFields.forEach(([label, value]) => {
-    const line = currencyLine(label, value);
-    if (line) lines.push(line);
-  });
-
-  const growthLines = [
-    percentLine('Revenue growth', metrics.revenueGrowth),
-    percentLine('EPS growth', metrics.epsGrowth),
-    percentLine('FCF growth', metrics.fcfGrowth),
-  ].filter(Boolean);
-  lines.push(...growthLines);
-
-  if (latest?.reportDate) {
-    lines.push(`- Latest report date: ${fmtDate(latest.reportDate)}`);
-  }
-
-  return lines.length ? lines : ['- Fundamental metrics unavailable from Tiingo.'];
-}
-
-function formatTimelineForReport(timeline = []) {
-  if (!Array.isArray(timeline) || !timeline.length) {
-    return ['- No major corporate events captured.'];
-  }
-  return timeline.slice(0, 5).map((event) => {
-    const date = fmtDate(event.publishedAt ?? event.date);
-    const title = event.headline || event.type || 'Event';
-    const summary = event.summary ? ` — ${event.summary}` : '';
-    return `- ${date}: ${title}${summary}`;
-  });
-}
-
-function formatNewsForReport(news = []) {
-  if (!Array.isArray(news) || !news.length) {
-    return ['- No notable news items recorded.'];
-  }
-  return news.slice(0, 5).map((item) => {
-    const date = fmtDate(item.publishedAt);
-    const source = item.source || 'Unknown source';
-    const sentiment = isFiniteNumber(item.sentiment)
-      ? fmtPercent(Number(item.sentiment) * 100)
-      : 'n/a';
-    const headline = item.headline || 'Headline unavailable';
-    return `- ${date} · ${source}: ${headline} (Sentiment ${sentiment})`;
-  });
-}
-
-function formatPriceForReport(rows = []) {
-  if (!Array.isArray(rows) || !rows.length) {
-    return 'Price history unavailable.';
-  }
-  const parsed = rows
-    .map((row) => ({
-      date: row?.date ? new Date(row.date) : null,
-      value: Number(row?.close ?? row?.price ?? row?.last),
-    }))
-    .filter((point) => point.date && isFiniteNumber(point.value))
-    .sort((a, b) => a.date - b.date);
-
-  if (!parsed.length) {
-    return 'Price history unavailable.';
-  }
-
-  const first = parsed[0];
-  const last = parsed[parsed.length - 1];
-  const change = Math.abs(first.value) > 1e-6 ? ((last.value - first.value) / first.value) * 100 : null;
-  const startDate = first.date.toISOString().slice(0, 10);
-  const endDate = last.date.toISOString().slice(0, 10);
-  const changeText = Number.isFinite(change) ? fmtPercent(change) : '—';
-  return `${fmtCurrency(first.value)} (${startDate}) → ${fmtCurrency(last.value)} (${endDate}) · Change ${changeText}`;
-}
-
-function buildReportContent(symbol, data, { limit, timeframe }) {
-  const timestamp = (() => {
-    const candidate = data?.generatedAt ? new Date(data.generatedAt) : new Date();
-    return Number.isNaN(candidate.getTime()) ? new Date().toLocaleString() : candidate.toLocaleString();
-  })();
-
-  const { price, fairValue, upside, entry, fundamentals } = extractValuationMetrics(data?.valuation || {});
-  const valuationLines = [
-    `- Last price: ${fmtCurrency(price)}`,
-    `- Fair value: ${fmtCurrency(fairValue)}`,
-    `- Upside: ${Number.isFinite(upside) ? fmtPercent(upside * 100) : '—'}`,
-    `- Suggested entry: ${fmtCurrency(entry)}`,
-  ];
-
-  const fundamentalsLines = formatFundamentalSnapshot(fundamentals);
-  const timelineLines = formatTimelineForReport(data?.timeline);
-  const newsLines = formatNewsForReport(data?.news);
-  const priceLine = formatPriceForReport(data?.trend);
-  const narrative = (data?.aiSummary || '').trim() || 'AI narrative unavailable.';
-
-  return [
-    `# AI Analyst Desk Report: ${symbol}`,
-    '',
-    `Generated: ${timestamp}`,
-    `Lookback: ${limit} candles · Horizon ${timeframe}`,
-    '',
-    '## Narrative',
-    narrative,
-    '',
-    '## Valuation Snapshot',
-    ...valuationLines,
-    '',
-    '## Price Action',
-    `- ${priceLine}`,
-    '',
-    '## Key Fundamentals',
-    ...fundamentalsLines,
-    '',
-    '## Recent Corporate Events',
-    ...timelineLines,
-    '',
-    '## News Highlights',
-    ...newsLines,
-    '',
-    '---',
-    '_Generated by the AI Analyst Desk using Tiingo market intelligence._',
-    '',
-  ].join('\n');
-}
-
-function downloadReport(symbol, data, context) {
-  const content = buildReportContent(symbol, data, context);
-  const blob = new Blob([content], { type: 'text/markdown' });
-  const url = URL.createObjectURL(blob);
-  const link = document.createElement('a');
-  link.href = url;
-  link.download = `${symbol}-ai-analyst-report.md`;
-  document.body.appendChild(link);
-  link.click();
-  document.body.removeChild(link);
-  URL.revokeObjectURL(url);
-}
+/* -----------------------------
+   Analysis Runner
+------------------------------ */
 
 async function runAnalysis() {
   const symbol = ($('#tickerInput').value || 'AAPL').trim().toUpperCase();
@@ -668,91 +214,43 @@
   const timeframe = $('#timeframeSelect').value || '3M';
 
   lastAnalysis = null;
-  setLoadingState(true);
-  setStatus('Running ChatGPT‑5 analysis…', 'info');
-  renderNarrative('', 'Processing latest Tiingo data…');
-  resetValuationCard('Crunching valuation components…', 'Calibrating valuation radar…');
-  showPlaceholderList('#timeline', 'Assembling event timeline…');
-  showPlaceholderList('#documents', 'Retrieving regulatory documents…');
-  showPlaceholderList('#newsList', 'Streaming latest news and sentiment…');
-  resetPriceChart('Loading price data…');
-  $('#intelTimestamp').textContent = '';
+  setStatus('Running analysis…');
 
   try {
-<<<<<<< HEAD
-    const { data, warning } = await fetchAnalystIntel({ symbol, limit, timeframe });
-=======
-    const { data, warning, meta } = await fetchIntel({ symbol, limit, timeframe });
->>>>>>> 29845160
-    if (!data) throw new Error('No intelligence returned');
-
-    updateValuationCard(data.valuation);
-    renderTimeline(data.timeline);
-    renderDocuments(data.documents);
-    renderNews(data.news);
-    renderChart(data.trend || []);
-    renderNarrative(data.aiSummary);
-    $('#intelTimestamp').textContent = data.generatedAt ? `Generated ${fmtDate(data.generatedAt)}` : '';
-
-    const message = warning ? `Completed with notice: ${warning}` : 'Analysis completed successfully.';
-    const tone = warning ? 'info' : 'success';
-    setStatus(message, tone);
-
-    lastAnalysis = { symbol, limit, timeframe, data, meta };
-    if (meta?.narrativeSource) {
-      console.info('AI Analyst narrative source:', meta.narrativeSource, meta);
-    }
-  } catch (error) {
-    console.error(error);
-    setStatus(error?.userMessage || error?.friendlyMessage || error?.message || 'Analysis failed. Please retry.', 'error');
-    resetValuationCard();
-    renderTimeline([]);
-    renderDocuments([]);
-    renderNews([]);
-    resetPriceChart('Price history unavailable.');
-    renderNarrative('', error?.userMessage || error?.friendlyMessage || 'Unable to produce AI narrative. Please retry.');
-  } finally {
-    setLoadingState(false);
-  }
-}
+    const { data } = await fetchIntel({ symbol, limit, timeframe });
+    renderHeatmap(data?.heatmap || []); // 👈 heatmap support
+    updateRadarChart([10, 20, 40, 80]); // sample radar data
+    lastAnalysis = { symbol, limit, timeframe, data };
+    setStatus('Analysis completed.');
+  } catch (err) {
+    console.error(err);
+    setStatus(err.message, 'error');
+  }
+}
+
+/* -----------------------------
+   Init
+------------------------------ */
 
 function init() {
-  const runBtn = $('#runAnalysis');
-  if (runBtn) {
-    runBtn.addEventListener('click', () => {
-      runAnalysis();
-    });
-  }
-
-  const tickerInput = $('#tickerInput');
-  if (tickerInput) {
-    tickerInput.addEventListener('keydown', (event) => {
-      if (event.key === 'Enter') {
-        event.preventDefault();
-        runAnalysis();
-      }
-    });
-  }
-
-  const exportBtn = $('#exportReport');
-  if (exportBtn) {
-    exportBtn.addEventListener('click', () => {
-      if (!lastAnalysis) {
-        setStatus('Run an analysis before downloading the report.', 'error');
-        return;
-      }
-      downloadReport(lastAnalysis.symbol, lastAnalysis.data, {
-        limit: lastAnalysis.limit,
-        timeframe: lastAnalysis.timeframe,
-      });
-      setStatus('Report downloaded as Markdown snapshot.', 'success');
-    });
-  }
-
-  runAnalysis().catch((error) => {
-    console.error('Initial analysis failed', error);
-    setStatus(error?.userMessage || error?.friendlyMessage || 'Initial analysis failed. Please retry.', 'error');
+  $('#runAnalysis')?.addEventListener('click', runAnalysis);
+  $('#exportReport')?.addEventListener('click', () => {
+    if (!lastAnalysis) return;
+    downloadCsv(lastAnalysis.symbol, lastAnalysis.data);
   });
-}
-
-document.addEventListener('DOMContentLoaded', init);+  runAnalysis();
+}
+
+document.addEventListener('DOMContentLoaded', init);
+
+/* -----------------------------
+   Status Helper
+------------------------------ */
+
+function setStatus(msg, tone = 'info') {
+  const el = $('#statusMessage');
+  if (el) {
+    el.textContent = msg;
+    el.className = `status-message ${tone}`;
+  }
+}