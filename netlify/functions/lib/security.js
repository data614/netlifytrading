--- conflicted
+++ resolved
@@ -16,9 +16,7 @@
 const MIN_ENV_SECRET_LENGTH = 16;
 const ENV_CACHE_TTL_MS = 60_000;
 
-<<<<<<< HEAD
-const DEFAULT_PATTERNS = buildDefaultSecretPatterns();
-=======
+
 const DEFAULT_PATTERNS = [
   /\b(?:sk|rk|pk)_[a-z]+_[A-Za-z0-9]{16,}\b/gi,
   /\b(?:sk|rk|pk)_[A-Za-z0-9]{16,}\b/gi,
@@ -26,7 +24,7 @@
   /\b[0-9a-f]{32,}\b/gi,
   /bearer\s+[A-Za-z0-9\-._~+/=]{16,}/gi,
 ];
->>>>>>> cf42aebb
+
 
 let cachedEnvSecrets = null;
 let cachedEnvFetchedAt = 0;
